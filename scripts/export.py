--- conflicted
+++ resolved
@@ -135,17 +135,11 @@
     if args.cache_support and hasattr(model, "encoder") and hasattr(model.encoder, "export_cache_support"):
         model.encoder.export_cache_support = True
         logging.info("Caching support is enabled.")
-<<<<<<< HEAD
-    if args.streaming_support and hasattr(model, "encoder") and hasattr(model.encoder, "export_streaming_support"):
-        model.encoder.export_streaming_support = True
-        logging.info("Streaming export is enabled.")
-=======
         model.encoder.setup_streaming_params()
     if args.streaming_support and hasattr(model, "encoder") and hasattr(model.encoder, "export_streaming_support"):
         model.encoder.export_streaming_support = True
         logging.info("Streaming export is enabled.")
         model.encoder.setup_streaming_params()
->>>>>>> 5bafb0df
 
     autocast = nullcontext
     if args.autocast:
