# Copyright (c) 2021, NVIDIA CORPORATION.  All rights reserved.
#
# Licensed under the Apache License, Version 2.0 (the "License");
# you may not use this file except in compliance with the License.
# You may obtain a copy of the License at
#
#     http://www.apache.org/licenses/LICENSE-2.0
#
# Unless required by applicable law or agreed to in writing, software
# distributed under the License is distributed on an "AS IS" BASIS,
# WITHOUT WARRANTIES OR CONDITIONS OF ANY KIND, either express or implied.
# See the License for the specific language governing permissions and
# limitations under the License.

import math

from omegaconf.dictconfig import DictConfig
from pytorch_lightning.trainer.trainer import Trainer
from transformers import T5Model

from nemo.collections.nlp.data.language_modeling.megatron.dataset_utils import build_train_valid_test_datasets
from nemo.collections.nlp.models.language_modeling.megatron_lm_encoder_decoder_model import (
    MegatronLMEncoderDecoderModel,
)
from nemo.utils import logging

__all__ = ["MegatronT5Model"]


class MegatronT5Model(MegatronLMEncoderDecoderModel):
    """
    Megatron T5 pretraining
    """

    def __init__(self, cfg: DictConfig, trainer: Trainer):
        super().__init__(cfg, trainer=trainer)

        # validate cfg
        self._validate_cfg()

    @property
    def model_name(self):
        """Allows child classes to implement models with different data regime"""
        return "T5"

    def _validate_cfg(self):
        """Class-specific cfg validation"""
        # Make sure the user specifies dataset type as either 't5' or 't5_prefix_lm' only.
        if self._cfg.data.get('dataset_type', None) is not None:
            if self._cfg.data.get('dataset_type') not in ['t5', 't5_prefix_lm', 'ul2']:
                raise ValueError(
                    f"dataset_type must be either 't5', 't5_prefix_lm' or 'ul2'. found {self._cfg.data.get('dataset_type')}"
                )

        if hasattr(self._cfg.data, 'seq_length_dec') and self._cfg.data.get('dataset_type') == 't5':
            if self._cfg.data.seq_length_dec < self._cfg.data.seq_length * self._cfg.data.masked_lm_prob:
                raise ValueError(
                    f"Cannot have decoder max sequence length ({self._cfg.data.seq_length_dec}) less than encoder sequence length ({self._cfg.data.seq_length}) * masked_lm_prob ({self._cfg.data.masked_lm_prob})"
                )

        if self._cfg.data.get("dataset_type", "t5") == "ul2":
            if self._cfg.data.seq_length_dec != self._cfg.data.seq_length:
                raise ValueError(
                    f"Encoder and decoder sequence lengths must be the same while using the UL2 dataset type. Found encoder length {self._cfg.data.seq_length} and decoder length {self._cfg.data.seq_length_dec}"
                )
            if (
                self._cfg.tokenizer.num_sentinel_tokens
                < self._cfg.data.seq_length * self._cfg.data.extreme_masked_lm_prob
            ):
                raise ValueError(
                    f"Not enough sentinel tokens specified. Need at least {math.ceil(self._cfg.data.seq_length * self._cfg.data.extreme_masked_lm_prob)} sentinel tokens. Found {self._cfg.tokenizer.num_sentinel_tokens}"
                )

    @property
    def _build_train_valid_test_datasets_kwargs(self):
        """allows child classes to add kwargs to dataset building"""
        return dict(max_seq_length_dec=self._cfg.data.seq_length_dec,)

    def _build_vocab(self):
        self.num_sentinel_tokens = self._cfg.tokenizer.num_sentinel_tokens
        MegatronT5Model.add_special_tokens_to_tokenizer(
            tokenizer=self.tokenizer,
<<<<<<< HEAD
            library=self._cfg.tokenizer.library,
            num_sentinel_tokens=self.num_sentinel_tokens,
            dataset_type=self._cfg.data.get("dataset_type", "t5")
=======
            tokenizer_cfg=self._cfg.tokenizer,
            dataset_type=self._cfg.data.get("dataset_type", "t5"),
>>>>>>> 4706bbd0
        )
        super()._build_vocab()

    @classmethod
    def add_special_tokens_to_tokenizer(
        cls,
        tokenizer,
        library,
        num_sentinel_tokens=100,
        dataset_type="t5"
    ):
        # T5-related construction
        if library == 'huggingface' or library == 'megatron':
            additional_tokens = {
                'additional_special_tokens': [f'<extra_id_{i}>' for i in range(num_sentinel_tokens)]
            }
            if dataset_type == "ul2":
                for mask_type in ['r', 's', 'x']:
                    additional_tokens['additional_special_tokens'].extend([f'<extra_id_{mask_type}>'])
            tokenizer.add_special_tokens(additional_tokens)

        if library == 'sentencepiece':
            # Need to add cls, sep, mask tokens to the tokenizer if they don't exist.
            # If cls, sep and mask are not attributes of the tokenizer, add it.
            if not hasattr(tokenizer, 'cls_token'):
                tokenizer.add_special_tokens({'cls_token': '<cls>'})
            if not hasattr(tokenizer.tokenizer, 'sep_id'):
                tokenizer.add_special_tokens({'sep_token': '<sep>'})
            if not hasattr(tokenizer.tokenizer, 'mask_id'):
                tokenizer.add_special_tokens({'mask_token': '<mask>'})

            # bos, eos, pad and unk may be present in the provided spm .model file, if they are, use it.
            if not hasattr(tokenizer, 'pad_token'):
                if hasattr(tokenizer.tokenizer, 'pad_id') and tokenizer.tokenizer.pad_id() > 0:
                    tokenizer.pad_token = tokenizer.tokenizer.id_to_piece(tokenizer.tokenizer.pad_id())
                else:
                    tokenizer.add_special_tokens({'pad_token': '<pad>'})
            else:
                tokenizer.add_special_tokens({'pad_token': '<pad>'})

            if not hasattr(tokenizer, 'bos_token'):
                if hasattr(tokenizer.tokenizer, 'bos_id') and tokenizer.tokenizer.bos_id() > 0:
                    tokenizer.bos_token = tokenizer.tokenizer.id_to_piece(tokenizer.tokenizer.bos_id())
                else:
                    tokenizer.add_special_tokens({'bos_token': '<bos>'})
            else:
                tokenizer.add_special_tokens({'bos_token': '<s>'})

            if not hasattr(tokenizer, 'eos_token'):
                if hasattr(tokenizer.tokenizer, 'eos_id') and tokenizer.tokenizer.eos_id() > 0:
                    tokenizer.eos_token = tokenizer.tokenizer.id_to_piece(tokenizer.tokenizer.eos_id())
                else:
                    tokenizer.add_special_tokens({'eos_token': '<eos>'})
            else:
                tokenizer.add_special_tokens({'eos_token': '</s>'})

            # Special check to see if <extra_id_{}> is already present in the tokenizer. If it is, only modify the additional_special_tokens function.
            for i in range(num_sentinel_tokens):
                if f'▁<extra_id_{i}>' in tokenizer.vocab:
                    tokenizer.special_token_to_id[f'<extra_id_{i}>'] = tokenizer.text_to_ids(f'<extra_id_{i}>')[0]
                else:
                    tokenizer.add_special_tokens([f'<extra_id_{i}>'])

            if dataset_type == "ul2":
                for mask_type in ['r', 's', 'x']:
                    if f'▁<extra_id_{mask_type}>' in tokenizer.vocab:
                        tokenizer.special_token_to_id[f'<extra_id_{i}>'] = tokenizer.text_to_ids(f'<extra_id_{i}>')[0]
                    else:
                        tokenizer.add_special_tokens([f'<extra_id_{mask_type}>'])

    def build_train_valid_test_datasets(self):
        logging.info(f'Building {self.model_name} datasets.')
        global_batch_size = self._cfg.global_batch_size
        eval_iters = (self.trainer.max_steps // self.trainer.val_check_interval + 1) * self.trainer.limit_val_batches
        test_iters = self.trainer.limit_test_batches
        train_valid_test_num_samples = [
            self.trainer.max_steps * global_batch_size,
            eval_iters * global_batch_size,
            test_iters * global_batch_size,
        ]
        self._train_ds, self._validation_ds, self._test_ds = build_train_valid_test_datasets(
            cfg=self._cfg,
            trainer=self.trainer,
            tokenizer=self.tokenizer,
            data_prefix=self._cfg.data.data_prefix,
            data_impl=self._cfg.data.data_impl,
            splits_string=self._cfg.data.splits_string,
            train_valid_test_num_samples=train_valid_test_num_samples,
            max_seq_length=self._cfg.data.seq_length,
            masked_lm_prob=self._cfg.data.masked_lm_prob,
            short_seq_prob=self._cfg.data.short_seq_prob,
            seed=self._cfg.seed,
            skip_warmup=self._cfg.data.skip_warmup,
            dataset_type=self._cfg.data.get('dataset_type', self.model_name.lower()),
            max_ngram_size=self._cfg.data.get('max_ngram_size', 10),
            mean_ngram_size=self._cfg.data.get('mean_ngram_size', None),
            geometric_dist=self._cfg.data.get('geometric_dist', True),
            permutation=self._cfg.data.get('permutation', False),
            whole_word_masking=self._cfg.data.get('whole_word_masking', True),
            favor_long_ngrams=self._cfg.data.get('favor_long_ngrams', False),
            data_impl_kwargs=self._cfg.data.get('data_impl_kwargs', {}),
            # additional arguments from child classes
            **self._build_train_valid_test_datasets_kwargs,
        )
        logging.info(f'Length of train dataset: {len(self._train_ds)}')
        logging.info(f'Length of val dataset: {len(self._validation_ds)}')
        logging.info(f'Length of test dataset: {len(self._test_ds)}')
        logging.info(f'Finished building {self.model_name} datasets.')
        return self._train_ds, self._validation_ds, self._test_ds

    def list_available_models(self):
        pass<|MERGE_RESOLUTION|>--- conflicted
+++ resolved
@@ -80,14 +80,9 @@
         self.num_sentinel_tokens = self._cfg.tokenizer.num_sentinel_tokens
         MegatronT5Model.add_special_tokens_to_tokenizer(
             tokenizer=self.tokenizer,
-<<<<<<< HEAD
             library=self._cfg.tokenizer.library,
             num_sentinel_tokens=self.num_sentinel_tokens,
             dataset_type=self._cfg.data.get("dataset_type", "t5")
-=======
-            tokenizer_cfg=self._cfg.tokenizer,
-            dataset_type=self._cfg.data.get("dataset_type", "t5"),
->>>>>>> 4706bbd0
         )
         super()._build_vocab()
 
