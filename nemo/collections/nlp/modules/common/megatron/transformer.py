# coding=utf-8
# Copyright (c) 2020, NVIDIA CORPORATION.  All rights reserved.
#
# Licensed under the Apache License, Version 2.0 (the "License");
# you may not use this file except in compliance with the License.
# You may obtain a copy of the License at
#
#     http://www.apache.org/licenses/LICENSE-2.0
#
# Unless required by applicable law or agreed to in writing, software
# distributed under the License is distributed on an "AS IS" BASIS,
# WITHOUT WARRANTIES OR CONDITIONS OF ANY KIND, either express or implied.
# See the License for the specific language governing permissions and
# limitations under the License.

"""Transformer."""
import math
from contextlib import nullcontext
from typing import Any, Callable, Optional

import torch
import torch.nn.functional as F
from einops import rearrange, repeat

from nemo.collections.nlp.modules.common.megatron.fused_bias_dropout_add import (
    bias_dropout_add,
    bias_dropout_add_fused_inference,
    bias_dropout_add_fused_train,
    dropout_add,
)
from nemo.collections.nlp.modules.common.megatron.fused_bias_geglu import fused_bias_geglu
from nemo.collections.nlp.modules.common.megatron.fused_bias_gelu import fused_bias_gelu
from nemo.collections.nlp.modules.common.megatron.fused_layer_norm import get_layer_norm
from nemo.collections.nlp.modules.common.megatron.layer_norm_1p import LayerNorm1P
from nemo.collections.nlp.modules.common.megatron.layer_type import LayerType
from nemo.collections.nlp.modules.common.megatron.module import MegatronModule
from nemo.collections.nlp.modules.common.megatron.rotary_pos_embedding import apply_rotary_pos_emb
from nemo.collections.nlp.modules.common.megatron.utils import ApexGuardDefaults, attention_mask_func, erf_gelu
from nemo.utils import logging

try:
    from apex.transformer import parallel_state, tensor_parallel
    from apex.transformer.enums import AttnMaskType, AttnType, ModelType
    from apex.transformer.functional.fused_softmax import FusedScaleMaskSoftmax
    from apex.transformer.utils import divide as safe_divide
    from apex.transformer.parallel_state import get_tensor_model_parallel_world_size
    from apex.normalization import MixedFusedRMSNorm

    HAVE_APEX = True

except (ImportError, ModuleNotFoundError):

    HAVE_APEX = False

    # fake missing classes with None attributes
    ModelType = AttnMaskType = AttnType = LayerType = ApexGuardDefaults()

try:
    from transformer_engine.pytorch import TransformerLayer, fp8_autocast
    from transformer_engine.common import recipe

    HAVE_TE = True

except:
    HAVE_TE = False

    # fake missing class
    class TransformerLayer(ApexGuardDefaults):
        def __init__(self):
            super().__init__()

            logging.warning(
                "Transformer Engine was not found. transformer_engine.pytorch.transformer.TransformerLayer will not work. Please see the NeMo README for installation instructions: https://github.com/NVIDIA/NeMo#megatron-gpt."
            )


""" We use the following notation throughout this file:
     h: hidden size
     n: number of attention heads
     p: number of model parallel partitions
     np: n/p
     hp: h/p
     hn: h/n
     b: batch size
     s: sequence length
     l: number of layers
    Transformer takes input of size [s, b, h] and returns a
    tensor of the same size. We use the following arguments:
        hyperparameters: transformer hyperparameters
"""

if HAVE_APEX:

    class ColumnLinear(tensor_parallel.ColumnParallelLinear):
        # redefine forward only for non-parallel inference
        def forward(self, input_):
            world_size = get_tensor_model_parallel_world_size()
            if input_.requires_grad or world_size > 1:
                return tensor_parallel.ColumnParallelLinear.forward(self, input_)

            # Matrix multiply.
            output = torch.matmul(input_, self.weight.t())
            if not self.skip_bias_add and self.bias is not None:
                output = output + self.bias

            output_bias = self.bias if self.skip_bias_add else None

            return output, output_bias


else:

    class ColumnLinear(ApexGuardDefaults):
        def __init__(self):
            super().__init__()

            logging.warning(
                "Apex was not found. ColumnLinear will not work. Please see the NeMo README for installation instructions: https://github.com/NVIDIA/NeMo#megatron-gpt."
            )


class ParallelMLP(MegatronModule):
    """MLP.

    MLP will take the input with h hidden state, project it to 4*h
    hidden dimension, perform nonlinear transformation, and project the
    state back into h hidden dimension.
    """

    def __init__(
        self,
        init_method,
        output_layer_init_method,
        hidden_size,
        ffn_hidden_size,
        use_cpu_initialization=False,
        bias_activation_fusion=True,
        openai_gelu=False,
        onnx_safe=False,
        activation='gelu',
        bias=True,
        transformer_block_type='pre_ln',
        normalization='layernorm',
        layernorm_epsilon=1e-5,
        persist_layer_norm=False,
        sequence_parallel=False,
        gradient_accumulation_fusion=False,
    ):
        super(ParallelMLP, self).__init__()
        self.activation = activation
        self.bias = bias
        self.transformer_block_type = transformer_block_type
        self.normalization = normalization
        self.layernorm_epsilon = layernorm_epsilon
        self.persist_layer_norm = persist_layer_norm
        self.activation = activation

        if activation not in ['gelu', 'geglu', 'reglu', 'swiglu']:
            raise ValueError(f"Activation {activation} not supported. Only gelu, geglu, reglu, swiglu are supported.")

        no_async_tensor_model_parallel_allreduce = (
            parallel_state.get_tensor_model_parallel_world_size() == 1 or sequence_parallel
        )
        # Project to 4h.
        self.dense_h_to_4h = ColumnLinear(
            hidden_size,
            ffn_hidden_size,  # NOTE: When using geglu, divide ffn dim by 2/3 to keep overall params the same.
            gather_output=False,
            init_method=init_method,
            skip_bias_add=True,
            use_cpu_initialization=use_cpu_initialization,
            bias=bias,
            sequence_parallel_enabled=sequence_parallel,
            no_async_tensor_model_parallel_allreduce=no_async_tensor_model_parallel_allreduce,
            gradient_accumulation_fusion=gradient_accumulation_fusion,
        )

        if activation in ['geglu', 'reglu', 'swiglu']:
            # Separate linear layer for *GLU activations.
            # Source: https://github.com/huggingface/transformers/blob/bee361c6f1f7704f8c688895f2f86f6e5ff84727/src/transformers/models/t5/modeling_t5.py#L292
            self.dense_h_to_4h_2 = ColumnLinear(
                hidden_size,
                ffn_hidden_size,  # NOTE: When using *glu, divide ffn dim by 2/3 to keep overall params the same.
                gather_output=False,
                init_method=init_method,
                skip_bias_add=True,
                use_cpu_initialization=use_cpu_initialization,
                bias=bias,
                sequence_parallel_enabled=sequence_parallel,
                no_async_tensor_model_parallel_allreduce=no_async_tensor_model_parallel_allreduce,
                gradient_accumulation_fusion=gradient_accumulation_fusion,
            )

        self.glu_activation_family = activation in ['geglu', 'reglu', 'swiglu']
        bias_activation_fusion_unavailable = activation in ['reglu', 'swiglu']

        if bias_activation_fusion_unavailable and bias_activation_fusion:
            raise ValueError(
                f"Cannot use bias_activation_fusion with {activation} activation. Please turn bias gelu fusion off."
            )

        if self.glu_activation_family and openai_gelu:
            raise ValueError(
                f"Cannot use openai_gelu with specificed activation function : {activation} Please turn openai gelu off."
            )

        if self.glu_activation_family and onnx_safe:
            raise ValueError(
                f"Cannot use onnx_safe with specificed activation function : {activation} Please turn onnx safe off."
            )

        if bias_activation_fusion and not bias:
            raise ValueError(
                f"Cannot use bias_activation_fusion without bias terms. Please set bias=True or bias_activation_fusion=False."
            )

        self.bias_activation_fusion = bias_activation_fusion

        if activation in ["gelu", "geglu"]:
            self.activation_func = F.gelu
        elif openai_gelu:
            self.activation_func = openai_gelu
        elif onnx_safe:
            self.activation_func = erf_gelu
        elif activation == "reglu":
            self.activation_func = F.relu
        elif activation == "swiglu":
            # SiLU or sigmoid linear unit is the same as swish with beta = 1 (which is what https://arxiv.org/pdf/2002.05202.pdf uses.)
            self.activation_func = F.silu

        # Project back to h.
        self.dense_4h_to_h = tensor_parallel.RowParallelLinear(
            ffn_hidden_size,
            hidden_size,
            input_is_parallel=True,
            init_method=output_layer_init_method,
            skip_bias_add=True,
            use_cpu_initialization=use_cpu_initialization,
            bias=bias,
            sequence_parallel_enabled=sequence_parallel,
            gradient_accumulation_fusion=gradient_accumulation_fusion,
        )

        # Normformer normalization
        if transformer_block_type == 'normformer':
            if normalization == 'layernorm':
                self.normalization = get_layer_norm(
                    ffn_hidden_size // get_tensor_model_parallel_world_size(), layernorm_epsilon, persist_layer_norm
                )
            elif normalization == 'layernorm1p':
                self.normalization = LayerNorm1P(
                    ffn_hidden_size // get_tensor_model_parallel_world_size(),
                    layernorm_epsilon,
                    sequence_parallel_enabled=sequence_parallel,
                )
            else:
                self.normalization = MixedFusedRMSNorm(
                    ffn_hidden_size // get_tensor_model_parallel_world_size(), layernorm_epsilon
                )

    def forward(self, hidden_states):

        # [s, b, 4hp]
        intermediate_parallel, bias_parallel = self.dense_h_to_4h(hidden_states)

        if self.glu_activation_family:
            intermediate_parallel_2, bias_parallel_2 = self.dense_h_to_4h_2(hidden_states)

        if self.bias_activation_fusion:
            if self.activation == 'gelu':
                intermediate_parallel = fused_bias_gelu(intermediate_parallel, bias_parallel)
            elif self.activation == 'geglu':
                intermediate_parallel = fused_bias_geglu(
                    intermediate_parallel, bias_parallel, intermediate_parallel_2, bias_parallel_2
                )

        elif self.activation in ['reglu', 'swiglu'] or (
            self.glu_activation_family and not self.bias_activation_fusion
        ):
            if bias_parallel is not None:
                intermediate_parallel = self.activation_func(intermediate_parallel + bias_parallel) * (
                    intermediate_parallel_2 + bias_parallel_2
                )
            else:
                intermediate_parallel = self.activation_func(intermediate_parallel) * intermediate_parallel_2

        else:
            if bias_parallel is not None:
                intermediate_parallel = self.activation_func(intermediate_parallel + bias_parallel)
            else:
                intermediate_parallel = self.activation_func(intermediate_parallel)

        # Normformer normalization
        if self.transformer_block_type == 'normformer':
            intermediate_parallel = self.normalization(intermediate_parallel)

        # [s, b, h]
        output, output_bias = self.dense_4h_to_h(intermediate_parallel)
        return output, output_bias


class CoreAttention(MegatronModule):
    """ Region where selective activation recomputation is applied.
        See Figure 3. in Reducing Activation Recomputation in Large Transformer Models
        https://arxiv.org/pdf/2205.05198.pdf for more details.

    """

    def __init__(
        self,
        layer_number,
        num_attention_heads,
        hidden_size,
        attention_type=AttnType.self_attn,
        attn_mask_type=AttnMaskType.padding,
        precision=16,
        apply_query_key_layer_scaling=True,
        kv_channels=None,
        masked_softmax_fusion=True,
        attention_dropout=0.1,
        sequence_parallel=False,
    ):

        super(CoreAttention, self).__init__()

        self.precision = precision
        self.fp16 = precision == 16
        self.bf16 = precision == 'bf16'

        self.apply_query_key_layer_scaling = apply_query_key_layer_scaling
        self.attention_softmax_in_fp32 = False
        if self.apply_query_key_layer_scaling:
            self.attention_softmax_in_fp32 = True
        self.layer_number = max(1, layer_number)
        self.attention_type = attention_type
        self.attn_mask_type = attn_mask_type
        self.sequence_parallel = sequence_parallel

        if kv_channels is None:
            assert (
                hidden_size % num_attention_heads == 0
            ), 'hidden_size must be divisible by num_attention_heads if kv_channels is None'
            kv_channels = hidden_size // num_attention_heads

        projection_size = kv_channels * num_attention_heads

        # Per attention head and per partition values.
        world_size = parallel_state.get_tensor_model_parallel_world_size()
        self.hidden_size_per_partition = safe_divide(projection_size, world_size)
        self.hidden_size_per_attention_head = safe_divide(projection_size, num_attention_heads)
        self.num_attention_heads_per_partition = safe_divide(num_attention_heads, world_size)
        self.num_attention_heads_partition_offset = (
            self.num_attention_heads_per_partition * parallel_state.get_tensor_model_parallel_rank()
        )

        coeff = None
        self.norm_factor = math.sqrt(self.hidden_size_per_attention_head)
        if self.apply_query_key_layer_scaling:
            coeff = self.layer_number
            self.norm_factor *= coeff

        self.scale_mask_softmax = FusedScaleMaskSoftmax(
            self.fp16,
            self.bf16,
            self.attn_mask_type,
            masked_softmax_fusion,
            attention_mask_func,
            self.attention_softmax_in_fp32,
            coeff,
        )

        # Dropout. Note that for a single iteration, this layer will generate
        # different outputs on different number of parallel partitions but
        # on average it should not be partition dependent.
        self.attention_dropout = torch.nn.Dropout(attention_dropout)

    def forward(
        self,
        query_layer,
        key_layer,
        value_layer,
        attention_mask,
        layer_past=None,
        get_key_value=False,
        rotary_pos_emb=None,
        relative_position_bias=None,
        headscale_tensor=None,
    ):

        # ===================================
        # Raw attention scores. [b, np, s, s]
        # ===================================

        # [b, np, sq, sk]
        output_size = (query_layer.size(1), query_layer.size(2), query_layer.size(0), key_layer.size(0))

        # TODO: figure out how to do this
        # apply relative positional encoding (rotary embedding)
        if rotary_pos_emb is not None:
            q_pos_emb, k_pos_emb = rotary_pos_emb

            query_layer = apply_rotary_pos_emb(query_layer, q_pos_emb)
            key_layer = apply_rotary_pos_emb(key_layer, k_pos_emb)
            # TODO, can apply positional embedding to value_layer so it has
            # absolute positional embedding.
            # otherwise, only relative positional embedding takes effect
            # value_layer = apply_rotary_pos_emb(value_layer, k_pos_emb)

        # [sq, b, np, hn] -> [sq, b * np, hn]
        query_layer = query_layer.view(output_size[2], output_size[0] * output_size[1], -1)
        # [sk, b, np, hn] -> [sk, b * np, hn]
        key_layer = key_layer.view(output_size[3], output_size[0] * output_size[1], -1)

        # preallocting input tensor: [b * np, sq, sk]
        matmul_input_buffer = torch.empty(
            output_size[0] * output_size[1],
            output_size[2],
            output_size[3],
            dtype=query_layer.dtype,
            device=torch.cuda.current_device(),
        )

        # Raw attention scores. [b * np, sq, sk]
        matmul_result = torch.baddbmm(
            matmul_input_buffer,
            query_layer.transpose(0, 1),  # [b * np, sq, hn]
            key_layer.transpose(0, 1).transpose(1, 2),  # [b * np, hn, sk]
            beta=0.0,
            alpha=(1.0 / self.norm_factor),
        )

        # change view to [b, np, sq, sk]
        attention_scores = matmul_result.view(*output_size)

        if relative_position_bias is not None:
            attention_scores += relative_position_bias[
                :,
                self.num_attention_heads_partition_offset : self.num_attention_heads_partition_offset
                + self.num_attention_heads_per_partition,
                : attention_scores.size(2),
                : attention_scores.size(3),
            ]

        # ==================================================
        # Update attention mask for inference. [b, np, sq, sk]
        # ==================================================

        if get_key_value:
            with torch.no_grad():
                if layer_past is not None:
                    attention_mask = attention_mask[
                        ..., attention_scores.size(3) - 1, : attention_scores.size(3)
                    ].unsqueeze(2)
                else:
                    attention_mask = attention_mask[..., : attention_scores.size(3), : attention_scores.size(3)]

        # ===========================
        # Attention probs and dropout
        # ===========================

        # attention scores and attention mask [b, np, sq, sk]
        attention_probs = self.scale_mask_softmax(attention_scores, attention_mask)

        # This is actually dropping out entire tokens to attend to, which might
        # seem a bit unusual, but is taken from the original Transformer paper.

        if not self.sequence_parallel:
            with tensor_parallel.random.get_cuda_rng_tracker().fork():
                attention_probs = self.attention_dropout(attention_probs)
        else:
            attention_probs = self.attention_dropout(attention_probs)

        # =========================
        # Context layer. [sq, b, hp]
        # =========================

        # value_layer -> context layer.
        # [sk, b, np, hn] --> [b, np, sq, hn]

        # context layer shape: [b, np, sq, hn]
        output_size = (value_layer.size(1), value_layer.size(2), query_layer.size(0), value_layer.size(3))

        # change view [sk, b * np, hn]
        value_layer = value_layer.view(value_layer.size(0), output_size[0] * output_size[1], -1)

        # change view [b * np, sq, sk]
        attention_probs = attention_probs.view(output_size[0] * output_size[1], output_size[2], -1)

        # matmul: [b * np, sq, hn]
        context_layer = torch.bmm(attention_probs, value_layer.transpose(0, 1))

        # change view [b, np, sq, hn]
        context_layer = context_layer.view(*output_size)

        if headscale_tensor is not None:
            context_layer = context_layer * headscale_tensor

        # [b, np, sq, hn] --> [sq, b, np, hn]
        context_layer = context_layer.permute(2, 0, 1, 3).contiguous()

        # [sq, b, np, hn] --> [sq, b, hp]
        new_context_layer_shape = context_layer.size()[:-2] + (self.hidden_size_per_partition,)
        context_layer = context_layer.view(*new_context_layer_shape)

        return context_layer


class ParallelAttention(MegatronModule):
    """Parallel self-attention layer abstract class.

    Self-attention layer takes input with size [s, b, h]
    and returns output of the same size.
    """

    def __init__(
        self,
        init_method,
        output_layer_init_method,
        layer_number,
        num_attention_heads,
        hidden_size,
        attention_type=AttnType.self_attn,
        attn_mask_type=AttnMaskType.padding,
        precision=16,
        apply_query_key_layer_scaling=True,
        kv_channels=None,
        use_cpu_initialization=False,
        masked_softmax_fusion=True,
        attention_dropout=0.1,
        layer_type=None,
        megatron_legacy=False,
        bias=True,
        headscale=False,
        activations_checkpoint_granularity=None,
        sequence_parallel=False,
        gradient_accumulation_fusion=False,
    ):
        super(ParallelAttention, self).__init__()

        self.layer_number = max(1, layer_number)
        self.attention_type = attention_type
        self.attn_mask_type = attn_mask_type

        self.megatron_legacy = megatron_legacy

        if kv_channels is None:
            assert (
                hidden_size % num_attention_heads == 0
            ), 'hidden_size must be divisible by num_attention_heads if kv_channels is None'
            kv_channels = hidden_size // num_attention_heads
        projection_size = kv_channels * num_attention_heads

        # Per attention head and per partition values.
        world_size = parallel_state.get_tensor_model_parallel_world_size()
        self.hidden_size_per_attention_head = safe_divide(projection_size, num_attention_heads)
        self.num_attention_heads_per_partition = safe_divide(num_attention_heads, world_size)
        self.num_attention_heads_partition_offset = (
            self.num_attention_heads_per_partition * parallel_state.get_tensor_model_parallel_rank()
        )

        no_async_tensor_model_parallel_allreduce = (
            parallel_state.get_tensor_model_parallel_world_size() == 1 or sequence_parallel
        )

        # Strided linear layer.
        if attention_type == AttnType.self_attn:
            self.query_key_value = ColumnLinear(
                hidden_size,
                3 * projection_size,
                gather_output=False,
                init_method=init_method,
                use_cpu_initialization=use_cpu_initialization,
                bias=bias,
                sequence_parallel_enabled=sequence_parallel,
                no_async_tensor_model_parallel_allreduce=no_async_tensor_model_parallel_allreduce,
                gradient_accumulation_fusion=gradient_accumulation_fusion,
            )
        else:
            assert attention_type == AttnType.cross_attn
            self.query = ColumnLinear(
                hidden_size,
                projection_size,
                gather_output=False,
                init_method=init_method,
                bias=bias,
                sequence_parallel_enabled=sequence_parallel,
                no_async_tensor_model_parallel_allreduce=no_async_tensor_model_parallel_allreduce,
                gradient_accumulation_fusion=gradient_accumulation_fusion,
            )

            self.key_value = ColumnLinear(
                hidden_size,
                2 * projection_size,
                gather_output=False,
                init_method=init_method,
                bias=bias,
                sequence_parallel_enabled=sequence_parallel,
                no_async_tensor_model_parallel_allreduce=no_async_tensor_model_parallel_allreduce,
                gradient_accumulation_fusion=gradient_accumulation_fusion,
            )

        self.core_attention = CoreAttention(
            layer_number=self.layer_number,
            num_attention_heads=num_attention_heads,
            hidden_size=hidden_size,
            attention_type=self.attention_type,
            attn_mask_type=self.attn_mask_type,
            precision=precision,
            apply_query_key_layer_scaling=apply_query_key_layer_scaling,
            kv_channels=kv_channels,
            masked_softmax_fusion=masked_softmax_fusion,
            attention_dropout=attention_dropout,
            sequence_parallel=sequence_parallel,
        )
        self.checkpoint_core_attention = activations_checkpoint_granularity == 'selective'

        # Output.
        self.dense = tensor_parallel.RowParallelLinear(
            projection_size,
            hidden_size,
            input_is_parallel=True,
            init_method=output_layer_init_method,
            skip_bias_add=True,
            use_cpu_initialization=use_cpu_initialization,
            bias=bias,
            sequence_parallel_enabled=sequence_parallel,
            gradient_accumulation_fusion=gradient_accumulation_fusion,
        )

        self.headscale = headscale
        if headscale:
            self.head_scale_tensor = torch.nn.Parameter(
                torch.ones(1, self.num_attention_heads_per_partition, 1, 1), requires_grad=True
            )

        # Inference key-value memory
        self.inference_key_memory = None
        self.inference_value_memory = None
        self.inference_current_sequence_len = 0

        # relative position embedding
        self.layer_type = layer_type

    def _checkpointed_attention_forward(
        self,
        query_layer,
        key_layer,
        value_layer,
        attention_mask,
        rotary_pos_emb=None,
        relative_position_bias=None,
        headscale_tensor=None,
    ):
        """Forward method with activation checkpointing."""

        def custom_forward(*inputs):
            query_layer = inputs[0]
            key_layer = inputs[1]
            value_layer = inputs[2]
            attention_mask = inputs[3]
            rotary_pos_emb = inputs[4]
            relative_position_bias = inputs[5]
            output_ = self.core_attention(
                query_layer,
                key_layer,
                value_layer,
                attention_mask,
                rotary_pos_emb=rotary_pos_emb,
                relative_position_bias=relative_position_bias,
                headscale_tensor=headscale_tensor,
            )
            return output_

        hidden_states = tensor_parallel.checkpoint(
            custom_forward,
            False,
            query_layer,
            key_layer,
            value_layer,
            attention_mask,
            rotary_pos_emb,
            relative_position_bias,
            headscale_tensor,
        )

        return hidden_states

    def _allocate_memory(self, inference_max_sequence_len, batch_size, dtype):
        return torch.empty(
            inference_max_sequence_len,
            batch_size,
            self.num_attention_heads_per_partition,
            self.hidden_size_per_attention_head,
            dtype=dtype,
            device=torch.cuda.current_device(),
        )

    def _transpose_last_dim(self, mixed_layer, num_splits, num_splits_first):
        input_shape = mixed_layer.size()
        if num_splits_first:
            """[s, b, num_splits * np * hn]
            -->(view) [s, b, num_splits, np, hn]
            -->(tranpose) [s, b, np, num_splits, hn]
            -->(view) [s, b, np * num_splits * hn] """

            intermediate_shape = input_shape[:-1] + (
                num_splits,
                self.num_attention_heads_per_partition,
                self.hidden_size_per_attention_head,
            )

            mixed_layer = mixed_layer.view(*intermediate_shape)
            mixed_layer = mixed_layer.transpose(-2, -3).contiguous()
        else:
            """[s, b, np * hn * num_splits]
            -->(view) [s, b, np, hn, num_splits]
            -->(tranpose) [s, b, np, num_splits, hn]
            -->(view) [s, b, np * num_splits * hn] """

            intermediate_shape = input_shape[:-1] + (
                self.num_attention_heads_per_partition,
                self.hidden_size_per_attention_head,
                num_splits,
            )

            mixed_layer = mixed_layer.view(*intermediate_shape)
            mixed_layer = mixed_layer.transpose(-1, -2).contiguous()
        mixed_layer = mixed_layer.view(*input_shape)

        return mixed_layer

    def forward(
        self,
        hidden_states,
        attention_mask,
        layer_past=None,
        get_key_value=False,
        encoder_output=None,
        set_inference_key_value_memory=False,
        inference_max_sequence_len=None,
        rotary_pos_emb=None,  # rotary positional embedding
        relative_position_bias=None,
    ):
        # hidden_states: [sq, b, h]

        # =================================================
        # Pre-allocate memory for key-values for inference.
        # =================================================
        if set_inference_key_value_memory:
            assert inference_max_sequence_len and inference_max_sequence_len > 0
            self.inference_key_memory = self._allocate_memory(
                inference_max_sequence_len, hidden_states.size(1), hidden_states.dtype
            )
            self.inference_value_memory = self._allocate_memory(
                inference_max_sequence_len, hidden_states.size(1), hidden_states.dtype
            )
            self.inference_current_sequence_len = 0

        # Some consistency check.
        if inference_max_sequence_len:
            assert self.inference_current_sequence_len < self.inference_key_memory.size(0)
            assert inference_max_sequence_len == self.inference_key_memory.size(0)
        # This is added for safety. In case inference_max_sequence_len
        # is not provided, make sure there is no potential memory left
        # from previous inference.
        if not inference_max_sequence_len:
            self.inference_key_memory = None
            self.inference_value_memory = None

        # =====================
        # Query, Key, and Value
        # =====================

        if self.attention_type == AttnType.self_attn:
            # Attention heads [sq, b, h] --> [sq, b, (np * 3 * hn)]
            mixed_x_layer, _ = self.query_key_value(hidden_states)

            # [sq, b, (np * 3 * hn)] --> [sq, b, np, 3 * hn]
            new_tensor_shape = mixed_x_layer.size()[:-1] + (
                self.num_attention_heads_per_partition,
                3 * self.hidden_size_per_attention_head,
            )
            if self.megatron_legacy:
                mixed_x_layer = self._transpose_last_dim(mixed_x_layer, 3, True)
            mixed_x_layer = mixed_x_layer.view(*new_tensor_shape)

            # [sq, b, np, 3 * hn] --> 3 [sq, b, np, hn]
            (query_layer, key_layer, value_layer) = tensor_parallel.split_tensor_along_last_dim(mixed_x_layer, 3)
        else:
            # Attention heads [sk, b, h] --> [sk, b, (np * 2 * hn)]
            mixed_kv_layer, _ = self.key_value(encoder_output)

            # [sk, b, (np * 2 * hn)] --> [sk, b, np, 2 * hn]
            new_tensor_shape = mixed_kv_layer.size()[:-1] + (
                self.num_attention_heads_per_partition,
                2 * self.hidden_size_per_attention_head,
            )
            mixed_kv_layer = mixed_kv_layer.view(*new_tensor_shape)

            # [sk, b, np, 2 * hn] --> 2 [sk, b, np, hn]
            (key_layer, value_layer) = tensor_parallel.split_tensor_along_last_dim(mixed_kv_layer, 2)

            # Attention head [sq, b, h] --> [sq, b, hp]
            query_layer, _ = self.query(hidden_states)
            # [sq, b, hp] --> [sq, b, np, hn]
            new_tensor_shape = query_layer.size()[:-1] + (
                self.num_attention_heads_per_partition,
                self.hidden_size_per_attention_head,
            )
            query_layer = query_layer.view(*new_tensor_shape)

        # ===================================================
        # Adjust key, value, and attention mask for inference
        # ===================================================

        # duplicate the pos_emb for self attention
        if rotary_pos_emb is not None:
            rotary_pos_emb = rotary_pos_emb if isinstance(rotary_pos_emb, tuple) else ((rotary_pos_emb,) * 2)

        if inference_max_sequence_len:
            # Adjust the range variables.
            start = self.inference_current_sequence_len
            self.inference_current_sequence_len += key_layer.size(0)
            end = self.inference_current_sequence_len
            # Copy key and values.
            self.inference_key_memory[start:end, ...] = key_layer
            self.inference_value_memory[start:end, ...] = value_layer
            key_layer = self.inference_key_memory[:end, ...]
            value_layer = self.inference_value_memory[:end, ...]
            # Adjust attention mask
            attention_mask = attention_mask[..., start:end, :end]
            # adjust the key rotary positional embedding
            if rotary_pos_emb is not None:
                q_pos_emb, k_pos_emb = rotary_pos_emb
                if not set_inference_key_value_memory:
                    # In inference, we compute one token at a time.
                    # Select the correct positional embedding.
                    q_pos_emb = q_pos_emb[end - 1 : end]
                k_pos_emb = k_pos_emb[:end, :, :, :]
                rotary_pos_emb = (q_pos_emb, k_pos_emb)

        if layer_past is not None:
            past_key, past_value = layer_past
            key_layer = torch.cat((past_key.type_as(key_layer), key_layer), dim=0)
            value_layer = torch.cat((past_value.type_as(value_layer), value_layer), dim=0)

        if get_key_value:
            present = (key_layer, value_layer)

        if self.checkpoint_core_attention:
            context_layer = self._checkpointed_attention_forward(
                query_layer,
                key_layer,
                value_layer,
                attention_mask,
                rotary_pos_emb=rotary_pos_emb,
                relative_position_bias=relative_position_bias,
                headscale_tensor=self.head_scale_tensor if self.headscale else None,
            )
        else:
            context_layer = self.core_attention(
                query_layer,
                key_layer,
                value_layer,
                attention_mask,
                layer_past=layer_past,
                get_key_value=get_key_value,
                rotary_pos_emb=rotary_pos_emb,
                relative_position_bias=relative_position_bias,
                headscale_tensor=self.head_scale_tensor if self.headscale else None,
            )

        # =================
        # Output. [sq, b, h]
        # =================

        output, bias = self.dense(context_layer)

        if get_key_value:
            output = [output, present]

        return output, bias


# TODO: Figure this out
class ParallelChunkedCrossAttention(MegatronModule):
    """Parallel chunked cross-attention layer class.

    Self-attention layer takes input with size [b, s, h]
    and returns output of the same size.
    """

    def __init__(
        self,
        init_method,
        output_layer_init_method,
        layer_number,
        num_attention_heads,
        hidden_size,
        precision=16,
        apply_query_key_layer_scaling=True,
        kv_channels=None,
        use_cpu_initialization=False,
        masked_softmax_fusion=True,
        attention_dropout=0.1,
        megatron_legacy=False,
        chunk_size=64,  # each chunk, how many tokens
        bias=True,
        headscale=False,
        gradient_accumulation_fusion=False,
    ):
        super(ParallelChunkedCrossAttention, self).__init__()
        self.cross_attention = ParallelAttention(
            init_method=init_method,
            output_layer_init_method=output_layer_init_method,
            layer_number=layer_number,
            num_attention_heads=num_attention_heads,
            hidden_size=hidden_size,
            attention_type=AttnType.cross_attn,
            attn_mask_type=AttnMaskType.padding,
            precision=precision,
            apply_query_key_layer_scaling=apply_query_key_layer_scaling,
            kv_channels=kv_channels,
            use_cpu_initialization=use_cpu_initialization,
            masked_softmax_fusion=masked_softmax_fusion,
            attention_dropout=attention_dropout,
            megatron_legacy=megatron_legacy,
            bias=bias,
            headscale=headscale,
            gradient_accumulation_fusion=gradient_accumulation_fusion,
        )
        self.chunk_size = chunk_size

    def forward(
        self,
        hidden_states,
        attention_mask,
        encoder_output=None,
        set_inference_key_value_memory=False,
        inference_max_sequence_len=None,
        rotary_pos_emb=None,
    ):
        # hidden_states is assumed to have dimension [token length, batch, dimension]
        # derive variables
        # encoder_output here is the retrieved context
        context = encoder_output
        # context is assumed to have dimension [num_chunks, num_neighbors, context_token_len, batch, dimension]
        chunk_size = self.chunk_size
        b, n, dim = (
            hidden_states.shape[1],
            hidden_states.shape[0],
            hidden_states.shape[2],
        )
        empty_bias = torch.zeros(dim, dtype=hidden_states.dtype, device=hidden_states.device)
        if set_inference_key_value_memory:
            seq_index = (n // chunk_size) * chunk_size
            self.current_len = n
        elif inference_max_sequence_len is not None:
            # only handles single token increment
            assert n == 1
            self.current_len += n
            token_pos = (self.current_len - 1) % chunk_size
            chunk_id = self.current_len // chunk_size
            if chunk_id <= 0:
                # if sequence length less than chunk size, do an early return
                return torch.zeros_like(hidden_states), empty_bias
            causal_padding = chunk_size - 1
            # pad it as a full chunk, put it at the end of the chunk position
            hidden_states = F.pad(hidden_states, (0, 0, 0, 0, causal_padding, 0), value=0.0)
            # only use the relevant context
            context = context[chunk_id - 1 : chunk_id, :, :, :, :]
            attention_mask = rearrange(attention_mask, '(b k) 1 q v -> b k 1 q v', b=b)
            # select the relevant chunk attn mask
            attention_mask = attention_mask[:, chunk_id - 1]
            seq_index = chunk_size
        else:
            # this is normal forward without inference
            seq_index = (n // chunk_size) * chunk_size

        # if sequence length less than chunk size, do an early return
        if n < self.chunk_size and set_inference_key_value_memory and inference_max_sequence_len is not None:
            return torch.zeros_like(hidden_states), empty_bias

        num_chunks, num_retrieved = (
            context.shape[-5],
            context.shape[-4],
        )

        # causal padding
        causal_padding = chunk_size - 1

        x = F.pad(hidden_states, (0, 0, 0, 0, -causal_padding, causal_padding), value=0.0)

        # remove sequence which is ahead of the neighbors retrieved (during inference)

        # seq_index = (n // chunk_size) * chunk_size
        x, x_remainder = x[:seq_index], x[seq_index:]

        seq_remain_len = x_remainder.shape[0]

        # take care of rotary positional embedding
        # make sure queries positions are properly shifted to the future

        q_pos_emb, k_pos_emb = rotary_pos_emb
        # currently implementation is broken
        # q need to extend to causal_padding, and just do
        # q_pos_emb = F.pad(q_pos_emb, (0, 0, -causal_padding, 0), value = 0.)
        if inference_max_sequence_len is not None and not set_inference_key_value_memory:
            q_pos_emb = F.pad(
                q_pos_emb, (0, 0, 0, 0, 0, 0, -causal_padding - token_pos, -causal_padding + token_pos), value=0.0
            )
        else:
            q_pos_emb = F.pad(q_pos_emb, (0, 0, 0, 0, 0, 0, -causal_padding, 0), value=0.0)

        k_pos_emb = repeat(k_pos_emb, 'n b h d -> (r n) b h d', r=num_retrieved)
        rotary_pos_emb = (q_pos_emb, k_pos_emb)

        # make sure number context chunks is enough
        assert x.shape[0] // chunk_size == num_chunks

        # reshape so we have chunk to chunk attention, without breaking causality
        x = rearrange(x, '(k n) b d -> n (b k) d', k=num_chunks)
        context = rearrange(context, 'k r n b d -> (r n) (b k) d')
        # cross attention
        out, bias = self.cross_attention(x, attention_mask, encoder_output=context, rotary_pos_emb=rotary_pos_emb)

        # reshape back to original sequence

        out = rearrange(out, 'n (b k) d -> (k n) b d', b=b)

        # pad back to original, with 0s at the beginning (which will be added to the residual and be fine)

        out = F.pad(out, (0, 0, 0, 0, causal_padding, -causal_padding + seq_remain_len), value=0.0)
        if not set_inference_key_value_memory and inference_max_sequence_len is not None:
            out = out[-1:]
        return out, bias


def get_bias_dropout_add(training):
    def _bias_dropout_add(x, bias, residual, prob):
        return bias_dropout_add(x, bias, residual, prob, training)

    return _bias_dropout_add


def get_dropout_add(training):
    def _dropout_add(x, bias, residual, prob):
        assert bias is None
        return dropout_add(x, bias, residual, prob, training)

    return _dropout_add


class ParallelTransformerLayer_(MegatronModule):
    """A single transformer layer.

    Transformer layer takes input with size [s, b, h] and returns an
    output of the same size.
    """

    def __init__(
        self,
        init_method,
        output_layer_init_method,
        layer_number,
        hidden_size,
        ffn_hidden_size,
        num_attention_heads,
        layer_type=LayerType.encoder,
        self_attn_mask_type=AttnMaskType.padding,
        fp32_residual_connection=False,
        precision=16,
        apply_query_key_layer_scaling=True,
        kv_channels=None,
        layernorm_epsilon=1e-5,
        hidden_dropout=0.1,
        persist_layer_norm=False,
        use_cpu_initialization=False,
        bias_activation_fusion=True,
        bias_dropout_fusion=True,
        masked_softmax_fusion=True,
        gradient_accumulation_fusion=False,
        openai_gelu=False,
        onnx_safe=False,
        attention_dropout=0.1,
        activation='gelu',
        megatron_legacy=False,
        bias=True,
        chunk_size=64,
        normalization='layernorm',
        transformer_block_type='pre_ln',
        headscale=False,
        activations_checkpoint_granularity=None,
        sequence_parallel=False,
    ):
        super(ParallelTransformerLayer_, self).__init__()

        if kv_channels is None:
            assert (
                hidden_size % num_attention_heads == 0
            ), 'hidden_size must be divisible by num_attention_heads if kv_channels is None'
            kv_channels = hidden_size // num_attention_heads

        self.layer_number = layer_number
        self.layer_type = layer_type
        self.bias = bias
        self.transformer_block_type = transformer_block_type

        if not bias and bias_dropout_fusion:
            raise ValueError(
                'bias_dropout_fusion=True requires bias=True, found bias=False. Either set both to True or both to False.'
            )

        if normalization not in ['layernorm', 'layernorm1p', 'rmsnorm']:
            raise ValueError(f'normalization must be "layernorm", "layernorm1p" or "rmsnorm", found {normalization}')

        if transformer_block_type not in ['pre_ln', 'post_ln', 'normformer']:
            raise ValueError(
                f'transformer_block_type must be either "pre_ln" or "post_ln" or "normformer", found {transformer_block_type}'
            )

        self.fp32_residual_connection = fp32_residual_connection  # if true move residual connections to fp32
        self.hidden_dropout = hidden_dropout
        self.attention_dropout = attention_dropout
        self.bias_dropout_fusion = bias_dropout_fusion  # if true, enable bias dropout fusion

        # Self attention.
        # retrieval_decoder_after_self_attn skips the self attention
        if self.layer_type != LayerType.retrieval_decoder_after_self_attn:
            # Layernorm on the input data.
            if normalization == 'layernorm':
                self.input_layernorm = get_layer_norm(
                    hidden_size, layernorm_epsilon, persist_layer_norm, sequence_parallel
                )
            elif normalization == 'layernorm1p':
                self.input_layernorm = LayerNorm1P(
                    hidden_size, layernorm_epsilon, sequence_parallel_enabled=sequence_parallel
                )
            else:
                self.input_layernorm = MixedFusedRMSNorm(hidden_size, layernorm_epsilon)

            self.self_attention = ParallelAttention(
                init_method=init_method,
                output_layer_init_method=output_layer_init_method,
                layer_number=layer_number,
                num_attention_heads=num_attention_heads,
                hidden_size=hidden_size,
                attention_type=AttnType.self_attn,
                attn_mask_type=self_attn_mask_type,
                precision=precision,
                apply_query_key_layer_scaling=apply_query_key_layer_scaling,
                kv_channels=kv_channels,
                use_cpu_initialization=use_cpu_initialization,
                masked_softmax_fusion=masked_softmax_fusion,
                attention_dropout=attention_dropout,
                layer_type=layer_type,
                megatron_legacy=megatron_legacy,
                bias=bias,
                headscale=headscale,
                activations_checkpoint_granularity=activations_checkpoint_granularity,
                sequence_parallel=sequence_parallel,
                gradient_accumulation_fusion=gradient_accumulation_fusion,
            )

            if transformer_block_type == 'normformer':
                if normalization == 'layernorm':
                    self.post_attention_normformer_norm = get_layer_norm(
                        hidden_size, layernorm_epsilon, persist_layer_norm
                    )
                else:
                    self.post_attention_normformer_norm = MixedFusedRMSNorm(hidden_size, layernorm_epsilon)

            if self.layer_type != LayerType.decoder_pre_mlp or self.transformer_block_type != 'post_ln':
                #  the post_attention_layernorm is used for layermorm after mlp
                # don't need it for decoder_pre_mlp and post_ln
                if normalization == 'layernorm':
                    self.post_attention_layernorm = get_layer_norm(
                        hidden_size, layernorm_epsilon, persist_layer_norm, sequence_parallel
                    )
                elif normalization == 'layernorm1p':
                    self.post_attention_layernorm = LayerNorm1P(
                        hidden_size, layernorm_epsilon, sequence_parallel_enabled=sequence_parallel
                    )
                else:
                    self.post_attention_layernorm = MixedFusedRMSNorm(hidden_size, layernorm_epsilon)

        if self.layer_type == LayerType.decoder_pre_mlp:
            # skip MLP and cross attention
            return

        # the post_attention_layernorm is used for layermorm after mlp
        # need it for post_ln
        if self.layer_type == LayerType.retrieval_decoder_after_self_attn and self.transformer_block_type == 'post_ln':
            # Layernorm on the attention output
            if normalization == 'layernorm':
                self.post_attention_layernorm = get_layer_norm(
                    hidden_size, layernorm_epsilon, persist_layer_norm, sequence_parallel
                )
            elif normalization == 'layernorm1p':
                self.post_attention_layernorm = LayerNorm1P(
                    hidden_size, layernorm_epsilon, sequence_parallel_enabled=sequence_parallel
                )
            else:
                self.post_attention_layernorm = MixedFusedRMSNorm(hidden_size, layernorm_epsilon)

        if self.layer_type == LayerType.decoder or self.layer_type == LayerType.retrieval_encoder:
            self.inter_attention = ParallelAttention(
                init_method=init_method,
                output_layer_init_method=output_layer_init_method,
                layer_number=layer_number,
                num_attention_heads=num_attention_heads,
                hidden_size=hidden_size,
                attention_type=AttnType.cross_attn,
                attn_mask_type=AttnMaskType.padding,
                precision=precision,
                apply_query_key_layer_scaling=apply_query_key_layer_scaling,
                kv_channels=kv_channels,
                use_cpu_initialization=use_cpu_initialization,
                masked_softmax_fusion=masked_softmax_fusion,
                attention_dropout=attention_dropout,
                megatron_legacy=megatron_legacy,
                bias=bias,
                headscale=headscale,
                activations_checkpoint_granularity=activations_checkpoint_granularity,
                sequence_parallel=sequence_parallel,
                gradient_accumulation_fusion=gradient_accumulation_fusion,
            )
            # Normformer normalization
            if transformer_block_type == 'normformer':
                if normalization == 'layernorm':
                    self.post_inter_attention_normformer_norm = get_layer_norm(
                        hidden_size, layernorm_epsilon, persist_layer_norm, sequence_parallel
                    )
                elif normalization == 'layernorm1p':
                    self.post_inter_attention_normformer_norm = LayerNorm1P(
                        hidden_size, layernorm_epsilon, sequence_parallel_enabled=sequence_parallel
                    )
                else:
                    self.post_inter_attention_normformer_norm = MixedFusedRMSNorm(hidden_size, layernorm_epsilon)

            # Layernorm on the attention output.
            if normalization == 'layernorm':
                self.post_inter_attention_layernorm = get_layer_norm(
                    hidden_size, layernorm_epsilon, persist_layer_norm, sequence_parallel
                )
            elif normalization == 'layernorm1p':
                self.post_inter_attention_layernorm = LayerNorm1P(
                    hidden_size, layernorm_epsilon, sequence_parallel_enabled=sequence_parallel
                )
            else:
                self.post_inter_attention_layernorm = MixedFusedRMSNorm(hidden_size, layernorm_epsilon)
        elif (
            self.layer_type == LayerType.retrieval_decoder
            or self.layer_type == LayerType.retrieval_decoder_after_self_attn
        ):
            self.inter_attention = ParallelChunkedCrossAttention(
                init_method=init_method,
                output_layer_init_method=output_layer_init_method,
                layer_number=layer_number,
                num_attention_heads=num_attention_heads,
                hidden_size=hidden_size,
                precision=precision,
                apply_query_key_layer_scaling=apply_query_key_layer_scaling,
                kv_channels=kv_channels,
                use_cpu_initialization=use_cpu_initialization,
                masked_softmax_fusion=masked_softmax_fusion,
                attention_dropout=attention_dropout,
                megatron_legacy=megatron_legacy,
                chunk_size=chunk_size,
                bias=bias,
                headscale=headscale,
                gradient_accumulation_fusion=gradient_accumulation_fusion,
            )
            # Normformer normalization
            if transformer_block_type == 'normformer':
                if normalization == 'layernorm':
                    self.post_inter_attention_normformer_norm = get_layer_norm(
                        hidden_size, layernorm_epsilon, persist_layer_norm, sequence_parallel
                    )
                elif normalization == 'layernorm1p':
                    self.post_inter_attention_normformer_norm = LayerNorm1P(
                        hidden_size, layernorm_epsilon, sequence_parallel_enabled=sequence_parallel
                    )
                else:
                    self.post_inter_attention_normformer_norm = MixedFusedRMSNorm(hidden_size, layernorm_epsilon)

            # Layernorm on the attention output.
            if normalization == 'layernorm':
                self.post_inter_attention_layernorm = get_layer_norm(
                    hidden_size, layernorm_epsilon, persist_layer_norm, sequence_parallel
                )
            elif normalization == 'layernorm1p':
                self.post_inter_attention_layernorm = LayerNorm1P(
                    hidden_size, layernorm_epsilon, sequence_parallel_enabled=sequence_parallel
                )
            else:
                self.post_inter_attention_layernorm = MixedFusedRMSNorm(hidden_size, layernorm_epsilon)

        # MLP
        self.mlp = ParallelMLP(
            init_method=init_method,
            output_layer_init_method=output_layer_init_method,
            hidden_size=hidden_size,
            ffn_hidden_size=ffn_hidden_size,
            use_cpu_initialization=use_cpu_initialization,
            bias_activation_fusion=bias_activation_fusion,
            openai_gelu=openai_gelu,
            onnx_safe=onnx_safe,
            activation=activation,
            bias=bias,
            transformer_block_type=transformer_block_type,
            normalization=normalization,
            layernorm_epsilon=layernorm_epsilon,
            persist_layer_norm=persist_layer_norm,
            sequence_parallel=sequence_parallel,
            gradient_accumulation_fusion=gradient_accumulation_fusion,
        )

    def _get_bias_droput_add_func(self, transformer_block_type='pre_ln', position_after='attention'):
        """
        Returns a function that potentially fuses the dropout and bias addition.

        This function is particularly helpful for the normformer architecture that does not the fused kernel after attention layers, but can after the MLP.
        """
        # Normformer activations at this point have no bias vector since they've gone through another normalization layer.
        if transformer_block_type == 'normformer' and position_after == 'attention':
            bias_dropout_add_func = get_dropout_add(self.training)
        # Bias dropout add fused kernel
        elif self.bias and self.bias_dropout_fusion:
            if self.training:
                bias_dropout_add_func = bias_dropout_add_fused_train
            else:
                bias_dropout_add_func = bias_dropout_add_fused_inference
        # Bias dropout add non-fused kernel
        elif self.bias and not self.bias_dropout_fusion:
            bias_dropout_add_func = get_bias_dropout_add(self.training)
        # Dropout add non-fused kernel for a model without bias terms.
        else:
            bias_dropout_add_func = get_dropout_add(self.training)

        return bias_dropout_add_func

    def forward(
        self,
        hidden_states,
        attention_mask,
        encoder_output=None,
        enc_dec_attn_mask=None,
        layer_past=None,
        get_key_value=False,
        set_inference_key_value_memory=False,
        inference_max_sequence_len=None,
        rotary_pos_emb=None,  # list of positional embedding tensors, first one self attention, second one and third one are for cross attention (q, k)
        self_attention_relative_position_bias=None,
        cross_attention_relative_position_bias=None,
    ):
        # Self attention.
        if rotary_pos_emb is not None:
            # self attention pos_emb is (q, q)
            self_attention_pos_emb = (rotary_pos_emb[0], rotary_pos_emb[0])
            cross_attention_pos_emb = (rotary_pos_emb[1], rotary_pos_emb[2])
        else:
            self_attention_pos_emb = None
            cross_attention_pos_emb = None

        if self.layer_type != LayerType.retrieval_decoder_after_self_attn:
            # hidden_states: [b, s, h]

            # Pre-LN: x -> LN -> MHA -> Residual -> LN -> MLP -> Residual
            # Post-LN: x -> MHA -> Residual -> LN -> MLP -> Residual -> LN
            # Normformer: x -> LN -> MHA -> LN -> Residual -> MLP (w/LN) -> Residual

            residual = hidden_states
            # Layer norm at the beginning of the transformer layer.
            if self.transformer_block_type in ['pre_ln', 'normformer']:
                hidden_states = self.input_layernorm(hidden_states)

            attention_output, attention_bias = self.self_attention(
                hidden_states,
                attention_mask,
                layer_past=layer_past,
                get_key_value=get_key_value,
                set_inference_key_value_memory=set_inference_key_value_memory,
                inference_max_sequence_len=inference_max_sequence_len,
                rotary_pos_emb=self_attention_pos_emb,
                relative_position_bias=self_attention_relative_position_bias,
            )

            if get_key_value:
                attention_output, presents = attention_output

            # If normformer, apply norm on the output of the self attention.
            if self.transformer_block_type == 'normformer':
                # Normformer normalization
                attention_output = (
                    attention_output + attention_bias if attention_bias is not None else attention_output
                )
                attention_output = self.post_attention_normformer_norm(attention_output)
                attention_bias = None

            # jit scripting for a nn.module (with dropout) is not
            # trigerring the fusion kernel. For now, we use two
            # different nn.functional routines to account for varying
            # dropout semantics during training and inference phases.

            bias_dropout_add_func = self._get_bias_droput_add_func(
                transformer_block_type=self.transformer_block_type, position_after='attention'
            )
            if attention_bias is not None:
                attention_bias = attention_bias.expand_as(residual)

            layernorm_input = bias_dropout_add_func(attention_output, attention_bias, residual, self.hidden_dropout)

            # Post-LN normalization after residual
            if self.transformer_block_type == 'post_ln':
                normalization_output = self.input_layernorm(layernorm_input)
                layernorm_input = normalization_output
            elif self.transformer_block_type in ['pre_ln', 'normformer']:
                # Layer norm post the self attention.
                normalization_output = self.post_attention_layernorm(layernorm_input)
        else:
            layernorm_input, normalization_output = hidden_states

        if self.layer_type == LayerType.decoder_pre_mlp:
            return layernorm_input, normalization_output

        if (
            self.layer_type == LayerType.decoder
            or self.layer_type == LayerType.retrieval_decoder
            or self.layer_type == LayerType.retrieval_encoder
            or self.layer_type == LayerType.retrieval_decoder_after_self_attn
        ):
            if (
                self.layer_type == LayerType.retrieval_decoder
                or self.layer_type == LayerType.retrieval_decoder_after_self_attn
            ):
                attention_output, attention_bias = self.inter_attention(
                    normalization_output,
                    enc_dec_attn_mask,
                    encoder_output=encoder_output,
                    rotary_pos_emb=cross_attention_pos_emb,
                    set_inference_key_value_memory=set_inference_key_value_memory,
                    inference_max_sequence_len=inference_max_sequence_len,
                )
            else:
                attention_output, attention_bias = self.inter_attention(
                    normalization_output,
                    enc_dec_attn_mask,
                    encoder_output=encoder_output,
                    rotary_pos_emb=cross_attention_pos_emb,
                    relative_position_bias=cross_attention_relative_position_bias,
                )

            # If normformer, apply norm on the output of the self attention.
            if self.transformer_block_type == 'normformer':
                # Normformer normalization
                attention_output = (
                    attention_output + attention_bias if attention_bias is not None else attention_output
                )
                attention_output = self.post_inter_attention_normformer_norm(attention_output)
                attention_bias = None

            residual = layernorm_input

            bias_dropout_add_func = self._get_bias_droput_add_func(
                transformer_block_type=self.transformer_block_type, position_after='attention'
            )

            layernorm_input = bias_dropout_add_func(attention_output, attention_bias, residual, self.hidden_dropout)
            normalization_output = self.post_inter_attention_layernorm(layernorm_input)
            # Post-LN normalization after residual
            if self.transformer_block_type == 'post_ln':
                layernorm_input = normalization_output
        # MLP.
        mlp_output, mlp_bias = self.mlp(normalization_output)

        residual = layernorm_input

        bias_dropout_add_func = self._get_bias_droput_add_func(
            transformer_block_type=self.transformer_block_type, position_after='mlp'
        )

        output = bias_dropout_add_func(mlp_output, mlp_bias, residual, self.hidden_dropout)

        if self.transformer_block_type == 'post_ln':
            output = self.post_attention_layernorm(output)

        if get_key_value:
            output = [output, presents]

        return output


class ParallelTransformerLayer(ParallelTransformerLayer_):
    def __init__(
        self,
        init_method,
        output_layer_init_method,
        layer_number,
        hidden_size,
        ffn_hidden_size,
        num_attention_heads,
        layer_type=LayerType.encoder,
        self_attn_mask_type=AttnMaskType.padding,
        fp32_residual_connection=False,
        precision=16,
        apply_query_key_layer_scaling=True,
        kv_channels=None,
        layernorm_epsilon=1e-5,
        hidden_dropout=0.1,
        bias_dropout_fusion=True,
        persist_layer_norm=False,
        use_cpu_initialization=False,
        bias_activation_fusion=True,
        openai_gelu=False,
        onnx_safe=False,
        masked_softmax_fusion=True,
        attention_dropout=0.1,
        activation='gelu',
        megatron_legacy=False,
        bias=True,
        chunk_size=64,
        normalization='layernorm',
        transformer_block_type='pre_ln',
        headscale=False,
        activations_checkpoint_granularity=None,
        sequence_parallel=False,
        gradient_accumulation_fusion=False,
    ):
        super(ParallelTransformerLayer, self).__init__(
            init_method=init_method,
            output_layer_init_method=output_layer_init_method,
            layer_number=layer_number,
            hidden_size=hidden_size,
            ffn_hidden_size=ffn_hidden_size,
            num_attention_heads=num_attention_heads,
            layer_type=layer_type,
            self_attn_mask_type=self_attn_mask_type,
            fp32_residual_connection=fp32_residual_connection,
            precision=precision,
            apply_query_key_layer_scaling=apply_query_key_layer_scaling,
            kv_channels=kv_channels,
            layernorm_epsilon=layernorm_epsilon,
            hidden_dropout=hidden_dropout,
            bias_dropout_fusion=bias_dropout_fusion,
            persist_layer_norm=persist_layer_norm,
            use_cpu_initialization=use_cpu_initialization,
            bias_activation_fusion=bias_activation_fusion,
            openai_gelu=openai_gelu,
            onnx_safe=onnx_safe,
            masked_softmax_fusion=masked_softmax_fusion,
            attention_dropout=attention_dropout,
            activation=activation,
            megatron_legacy=megatron_legacy,
            bias=bias,
            chunk_size=chunk_size,
            normalization=normalization,
            transformer_block_type=transformer_block_type,
            headscale=headscale,
            activations_checkpoint_granularity=activations_checkpoint_granularity,
            sequence_parallel=sequence_parallel,
            gradient_accumulation_fusion=gradient_accumulation_fusion,
        )

        if precision == 32:
            self.dtype = torch.float32
        elif precision == 16:
            self.dtype = torch.float16
        elif precision == 'bf16':
            self.dtype = torch.bfloat16
        else:
            raise ValueError

    def forward(
        self,
        hidden_states,
        attention_mask,
        encoder_output=None,
        enc_dec_attn_mask=None,
        rotary_pos_emb=None,
        layer_past=None,
        get_key_value=False,
        set_inference_key_value_memory=False,
        inference_max_sequence_len=None,
        self_attention_relative_position_bias=None,
        cross_attention_relative_position_bias=None,
    ):
        if self.dtype == torch.float32:
            return super().forward(
                hidden_states,
                attention_mask,
                encoder_output,
                enc_dec_attn_mask,
                layer_past,
                get_key_value,
                set_inference_key_value_memory,
                inference_max_sequence_len,
                rotary_pos_emb,
                self_attention_relative_position_bias,
                cross_attention_relative_position_bias,
            )
        with torch.autocast(device_type="cuda", dtype=self.dtype):
            return super().forward(
                hidden_states,
                attention_mask,
                encoder_output,
                enc_dec_attn_mask,
                layer_past,
                get_key_value,
                set_inference_key_value_memory,
                inference_max_sequence_len,
                rotary_pos_emb,
                self_attention_relative_position_bias,
                cross_attention_relative_position_bias,
            )


class AutocastTransformerLayer(TransformerLayer):
    def __init__(
        self,
        hidden_size: int,
        ffn_hidden_size: int,
        layernorm_epsilon: float,
        num_attention_heads: int,
        init_method: Callable,
        output_layer_init_method: Callable,
        hidden_dropout: float,
        attention_dropout: float,
        layer_number: Optional[int] = None,
        kv_channels: Optional[int] = None,
        self_attn_mask_type: str = "causal",
        tp_group: Optional[Any] = None,
        tp_size: int = 1,
        params_dtype: torch.dtype = torch.float32,
        get_rng_state_tracker: Optional[Callable] = None,
        checkpoint_core_attention: bool = False,
        fuse_wgrad_accumulation: bool = False,
        apply_query_key_layer_scaling: bool = True,
        attention_softmax_in_fp32: bool = False,
        seq_length: Optional[int] = None,
        micro_batch_size: Optional[int] = None,
        sequence_parallel: bool = False,
        apply_residual_connection_post_layernorm: bool = False,
        output_layernorm: bool = False,
        layer_type: str = "encoder",
        drop_path_rate: float = 0,
        use_emha: bool = False,
        autocast_dtype: Any = 16,
    ) -> None:
        super().__init__(
            hidden_size=hidden_size,
            ffn_hidden_size=ffn_hidden_size,
            layernorm_epsilon=layernorm_epsilon,
            num_attention_heads=num_attention_heads,
            init_method=init_method,
            output_layer_init_method=output_layer_init_method,
            hidden_dropout=hidden_dropout,
            attention_dropout=attention_dropout,
            layer_number=layer_number,
            kv_channels=kv_channels,
            self_attn_mask_type=self_attn_mask_type,
            tp_group=tp_group,
            tp_size=tp_size,
            params_dtype=params_dtype,
            get_rng_state_tracker=get_rng_state_tracker,
            checkpoint_core_attention=checkpoint_core_attention,
            fuse_wgrad_accumulation=fuse_wgrad_accumulation,
            apply_query_key_layer_scaling=apply_query_key_layer_scaling,
            attention_softmax_in_fp32=attention_softmax_in_fp32,
            seq_length=seq_length,
            micro_batch_size=micro_batch_size,
            sequence_parallel=sequence_parallel,
            apply_residual_connection_post_layernorm=apply_residual_connection_post_layernorm,
            output_layernorm=output_layernorm,
            layer_type=layer_type,
            drop_path_rate=drop_path_rate,
            use_emha=use_emha,
        )

        if autocast_dtype == 32:
            self.dtype = torch.float32
        elif autocast_dtype == 16:
            self.dtype = torch.float16
        elif autocast_dtype == 'bf16':
            self.dtype = torch.bfloat16
        else:
            raise ValueError

    def forward(
        self,
        hidden_states: torch.Tensor,
        attention_mask: torch.Tensor,
        encoder_output: Optional[torch.Tensor] = None,
        enc_dec_attn_mask: Optional[torch.Tensor] = None,
        inference_params: Optional[Any] = None,
        is_first_microbatch: Optional[bool] = None,
    ) -> torch.Tensor:
        if self.dtype == torch.float32:
            return super().forward(
                hidden_states,
                attention_mask,
                encoder_output=encoder_output,
                enc_dec_attn_mask=enc_dec_attn_mask,
                inference_params=inference_params,
                is_first_microbatch=is_first_microbatch,
            )
        with torch.autocast(device_type="cuda", dtype=self.dtype):
            return super().forward(
                hidden_states,
                attention_mask,
                encoder_output=encoder_output,
                enc_dec_attn_mask=enc_dec_attn_mask,
                inference_params=inference_params,
                is_first_microbatch=is_first_microbatch,
            )


class ParallelTransformer(MegatronModule):
    """Transformer class."""

    def __init__(
        self,
        init_method,
        output_layer_init_method,
        num_layers,
        hidden_size,
        ffn_hidden_size,
        num_attention_heads,
        apply_query_key_layer_scaling=True,
        kv_channels=None,
        layer_type=LayerType.encoder,  # it can be a list of types or single type
        self_attn_mask_type=AttnMaskType.padding,
        pre_process=True,
        post_process=True,
        precision=16,
        fp32_residual_connection=False,
        activations_checkpoint_method=None,
        activations_checkpoint_num_layers=None,
        layernorm_epsilon=1e-5,
        hidden_dropout=0.1,
        attention_dropout=0.1,
        use_cpu_initialization=False,
        bias_activation_fusion=True,
        bias_dropout_add_fusion=True,
        masked_softmax_fusion=True,
        gradient_accumulation_fusion=False,
        persist_layer_norm=False,
        openai_gelu=False,
        onnx_safe=False,
        activation='gelu',
        model_type=ModelType.encoder_or_decoder,
        megatron_legacy=False,
        bias=True,
        chunk_size=64,
        normalization='layernorm',
        transformer_block_type='pre_ln',
        headscale=False,
        layer_number_offset=0,  # this is use only for attention norm_factor scaling
        activations_checkpoint_granularity=None,
        sequence_parallel=False,
        transformer_engine=False,
        fp8=False,
        fp8_e4m3=False,
        fp8_hybrid=False,
        fp8_margin=0,
        fp8_interval=1,
        fp8_amax_history_len=1,
        fp8_amax_compute_algo='most_recent',
        use_emha=False,
    ):
        super(ParallelTransformer, self).__init__()

        if kv_channels is None:
            assert (
                hidden_size % num_attention_heads == 0
            ), 'hidden_size must be divisible by num_attention_heads if kv_channels is None'
            kv_channels = hidden_size // num_attention_heads

        self.fp32_residual_connection = fp32_residual_connection
        self.pre_process = pre_process
        self.post_process = post_process
        self.input_tensor = None
        self.self_attn_mask_type = self_attn_mask_type
        self.model_type = model_type
        self.normalization = normalization
        self.transformer_block_type = transformer_block_type
        self.layer_type = layer_type

        self.activations_checkpoint_method = activations_checkpoint_method
        self.activations_checkpoint_num_layers = activations_checkpoint_num_layers
        self.activations_checkpoint_granularity = activations_checkpoint_granularity

        if self.activations_checkpoint_granularity:
            if self.activations_checkpoint_granularity == 'selective':
                if self.activations_checkpoint_num_layers:
                    raise ValueError(
                        f'When using selective activation checkpointing, activations_checkpoint_num_layers should be None, got: {activations_checkpoint_num_layers}.'
                    )
                if self.activations_checkpoint_method:
                    raise ValueError(
                        f'When using selective activation checkpointing, activations_checkpoint_method should be None, got: {activations_checkpoint_method}.'
                    )
            elif self.activations_checkpoint_granularity == 'full':
                if self.activations_checkpoint_method in ['uniform', 'block']:
                    if not self.activations_checkpoint_num_layers:
                        logging.info(
                            (
                                f'Using uniform or block activation checkpointing requires activations_checkpoint_num_layers to be set.'
                                f'Got: {self.activations_checkpoint_num_layers}. Setting to 1 by default.'
                            )
                        )
                else:
                    raise ValueError(
                        f'activations_checkpoint_method should be "uniform" or "block" when using granularity full.'
                    )
            else:
                raise ValueError(f'activations_checkpoint_granularity should be "selective" or "full".')

        self.sequence_parallel = sequence_parallel
        self.transformer_engine = transformer_engine
        self.fp8 = fp8
        self.fp8_e4m3 = fp8_e4m3
        self.fp8_hybrid = fp8_hybrid
        self.fp8_margin = fp8_margin
        self.fp8_interval = fp8_interval
        self.fp8_amax_history_len = fp8_amax_history_len
        self.fp8_amax_compute_algo = fp8_amax_compute_algo

        self.fp8_recipe = None

        if self.fp8:
            if self.fp8_e4m3:
                fp8_format = recipe.Format.E4M3
            elif self.fp8_hybrid:
                fp8_format = recipe.Format.HYBRID
            self.fp8_recipe = recipe.DelayedScaling(
                margin=self.fp8_margin,
                interval=self.fp8_interval,
                fp8_format=fp8_format,
                amax_history_len=self.fp8_amax_history_len,
                amax_compute_algo=self.fp8_amax_compute_algo,
            )

        self.is_first_microbatch = True
        self.microbatch_count = 0  # transformer engine forward needs to know if it is working on the first microbatch

        if self.model_type == ModelType.encoder_or_decoder:
            assert (
                num_layers % parallel_state.get_pipeline_model_parallel_world_size() == 0
            ), 'num_layers must be divisible by pipeline_model_parallel_size'

        # TODO: Add similar assert for encoder-decoder.

        self.num_layers = self.get_num_layers(num_layers)
        # Transformer layers.
        def build_layer(layer_number):
            if isinstance(layer_type, list):
                lt = layer_type[layer_number - 1]
            else:
                lt = layer_type

            if self.transformer_engine:
                checkpoint_core_attention = activations_checkpoint_granularity == 'selective'

                return AutocastTransformerLayer(
                    hidden_size=hidden_size,
                    ffn_hidden_size=ffn_hidden_size,
                    layernorm_epsilon=layernorm_epsilon,
                    num_attention_heads=num_attention_heads,
                    init_method=init_method,
                    output_layer_init_method=output_layer_init_method,
                    hidden_dropout=hidden_dropout,
                    attention_dropout=attention_dropout,
                    layer_number=layer_number + layer_number_offset,
                    kv_channels=kv_channels,
                    self_attn_mask_type=self_attn_mask_type.name,
                    tp_size=parallel_state.get_tensor_model_parallel_world_size(),
                    params_dtype=torch.float32,  # dtype params are initialized in
                    get_rng_state_tracker=tensor_parallel.random.get_cuda_rng_tracker,
                    checkpoint_core_attention=checkpoint_core_attention,
                    fuse_wgrad_accumulation=gradient_accumulation_fusion,
                    apply_query_key_layer_scaling=apply_query_key_layer_scaling,
                    seq_length=None,  # used for jit warmup
                    micro_batch_size=None,  # used for jit warmup
                    sequence_parallel=sequence_parallel,
                    apply_residual_connection_post_layernorm=False,
                    autocast_dtype=precision,
                    use_emha=use_emha,
                )
            else:
                return ParallelTransformerLayer(
                    init_method=init_method,
                    output_layer_init_method=output_layer_init_method,
                    layer_number=layer_number + layer_number_offset,
                    hidden_size=hidden_size,
                    ffn_hidden_size=ffn_hidden_size,
                    num_attention_heads=num_attention_heads,
                    apply_query_key_layer_scaling=apply_query_key_layer_scaling,
                    kv_channels=kv_channels,
                    layer_type=lt,
                    self_attn_mask_type=self_attn_mask_type,
                    precision=precision,
                    fp32_residual_connection=fp32_residual_connection,
                    layernorm_epsilon=layernorm_epsilon,
                    hidden_dropout=hidden_dropout,
                    attention_dropout=attention_dropout,
                    use_cpu_initialization=use_cpu_initialization,
                    bias_activation_fusion=bias_activation_fusion,
                    bias_dropout_fusion=bias_dropout_add_fusion,
                    masked_softmax_fusion=masked_softmax_fusion,
                    gradient_accumulation_fusion=gradient_accumulation_fusion,
                    persist_layer_norm=persist_layer_norm,
                    openai_gelu=openai_gelu,
                    onnx_safe=onnx_safe,
                    activation=activation,
                    megatron_legacy=megatron_legacy,
                    bias=bias,
                    chunk_size=chunk_size,
                    normalization=normalization,
                    transformer_block_type=transformer_block_type,
                    headscale=headscale,
                    activations_checkpoint_granularity=activations_checkpoint_granularity,
                    sequence_parallel=sequence_parallel,
                )

        if parallel_state.get_virtual_pipeline_model_parallel_world_size() is not None:
            assert num_layers % parallel_state.get_virtual_pipeline_model_parallel_world_size() == 0, (
                'num_layers_per_stage must be divisible by ' 'virtual_pipeline_model_parallel_size'
            )
            assert self.model_type != ModelType.encoder_or_decoder
            # Number of layers in each model chunk is the number of layers in the stage,
            # divided by the number of model chunks in a stage.
            self.num_layers = self.num_layers // parallel_state.get_virtual_pipeline_model_parallel_world_size()
            # With 8 layers, 2 stages, and 4 model chunks, we want an assignment of
            # layers to stages like (each list is a model chunk):
            # Stage 0: [0]  [2]  [4]  [6]
            # Stage 1: [1]  [3]  [5]  [7]
            # With 8 layers, 2 stages, and 2 virtual stages, we want an assignment of
            # layers to stages like (each list is a model chunk):
            # Stage 0: [0, 1]  [4, 5]
            # Stage 1: [2, 3]  [6, 7]
            offset = parallel_state.get_virtual_pipeline_model_parallel_rank() * (
                num_layers // parallel_state.get_virtual_pipeline_model_parallel_world_size()
            ) + (parallel_state.get_pipeline_model_parallel_rank() * self.num_layers)
        else:
            # Each stage gets a contiguous set of layers.
            if (
                self.model_type == ModelType.encoder_and_decoder
                and parallel_state.get_pipeline_model_parallel_world_size() > 1
            ):
                pipeline_rank = parallel_state.get_pipeline_model_parallel_rank()
                if layer_type == LayerType.encoder:
                    offset = pipeline_rank * self.num_layers
                else:
                    num_ranks_in_enc = parallel_state.get_pipeline_model_parallel_split_rank()
                    offset = (pipeline_rank - num_ranks_in_enc) * self.num_layers
            else:
                offset = parallel_state.get_pipeline_model_parallel_rank() * self.num_layers

        self.layers = torch.nn.ModuleList([build_layer(i + 1 + offset) for i in range(self.num_layers)])

        if self.post_process and self.transformer_block_type != 'post_ln':
            # Final layer norm before output.
            if normalization == 'layernorm':
                self.final_layernorm = get_layer_norm(
                    hidden_size, layernorm_epsilon, persist_layer_norm, sequence_parallel=sequence_parallel
                )
            elif normalization == 'layernorm1p':
                self.final_layernorm = LayerNorm1P(
                    hidden_size, layernorm_epsilon, sequence_parallel_enabled=sequence_parallel
                )
            else:
                self.final_layernorm = MixedFusedRMSNorm(hidden_size, layernorm_epsilon)

    def _get_layer(self, layer_number):
        return self.layers[layer_number]

    def get_num_layers(self, num_layers):
        """Compute the number of transformer layers resident on the current rank."""
        if parallel_state.get_pipeline_model_parallel_world_size() > 1:
            if self.model_type == ModelType.encoder_and_decoder:
                assert parallel_state.get_pipeline_model_parallel_split_rank() is not None
                num_ranks_in_encoder = parallel_state.get_pipeline_model_parallel_split_rank()
                num_ranks_in_decoder = parallel_state.get_pipeline_model_parallel_world_size() - num_ranks_in_encoder
                if self.layer_type == LayerType.encoder:
                    assert (
                        num_layers % num_ranks_in_encoder == 0
                    ), 'num_layers must be divisible by number of ranks given to encoder'
                elif self.layer_type == LayerType.decoder:
                    assert (
                        num_layers % num_ranks_in_decoder == 0
                    ), 'num_layers must be divisible by number of ranks given to decoder'
                else:
                    raise ValueError(f"Unknown layer type {self.layer_type}")

                if parallel_state.is_pipeline_stage_before_split():
                    num_layers = num_layers // num_ranks_in_encoder
                else:
                    num_layers = num_layers // num_ranks_in_decoder
            else:
                assert (
                    num_layers % parallel_state.get_pipeline_model_parallel_world_size() == 0
                ), 'num_layers must be divisible by pipeline_model_parallel_size'
                num_layers = num_layers // parallel_state.get_pipeline_model_parallel_world_size()

        return num_layers

    def _checkpointed_forward(
        self,
        hidden_states,
        attention_mask,
        encoder_output,
        enc_dec_attn_mask,
        rotary_pos_emb,
        self_attention_relative_position_bias,
        cross_attention_relative_position_bias,
    ):
        """Forward method with activation checkpointing."""

        def custom(start, end):
            if getattr(self, 'transformer_engine', False):

                def custom_forward(*inputs):
                    hidden_states = inputs[0]
                    attention_mask = inputs[1]
                    encoder_output = inputs[2]
                    enc_dec_attn_mask = inputs[3]
                    rotary_pos_emb = inputs[4]
                    self_attention_relative_position_bias = inputs[5]
                    cross_attention_relative_position_bias = inputs[6]
                    for index in range(start, end):
                        layer = self._get_layer(index)
                        hidden_states = layer(
                            hidden_states,
                            attention_mask,
                            encoder_output,
                            enc_dec_attn_mask,
                            None,
                            self.is_first_microbatch,
                        )

                    return hidden_states

            else:

                def custom_forward(*inputs):
                    x_ = inputs[0]
                    attention_mask = inputs[1]
                    encoder_output = inputs[2]
                    enc_dec_attn_mask = inputs[3]
                    rotary_pos_emb = inputs[4]
                    self_attention_relative_position_bias = inputs[5]
                    cross_attention_relative_position_bias = inputs[6]
                    for index in range(start, end):
                        layer = self._get_layer(index)
                        x_ = layer(
                            x_,
                            attention_mask,
                            encoder_output,
                            enc_dec_attn_mask,
                            rotary_pos_emb,
                            self_attention_relative_position_bias,
                            cross_attention_relative_position_bias,
                        )
                    return x_

            return custom_forward

        # Make sure memory is freed.
        tensor_parallel.reset_checkpointed_activations_memory_buffer()

        if self.activations_checkpoint_method == 'uniform':
            # Uniformly divide the total number of Transformer layers and checkpoint
            # the input activation of each divided chunk.
            # A method to further reduce memory usage reducing checkpoints.
            l = 0
            while l < self.num_layers:
                hidden_states = tensor_parallel.checkpoint(
                    custom(l, l + self.activations_checkpoint_num_layers),
                    False,
                    hidden_states,
                    attention_mask,
                    encoder_output,
                    enc_dec_attn_mask,
                    rotary_pos_emb,
                    self_attention_relative_position_bias,
                    cross_attention_relative_position_bias,
                )
                l += self.activations_checkpoint_num_layers
        elif self.activations_checkpoint_method == 'block':
            # Checkpoint the input activation of only a set number of individual
            # Transformer layers and skip the rest.
            # A method fully use the device memory removing redundant re-computation.
            for l in range(self.num_layers):
                if l < self.activations_checkpoint_num_layers:
                    hidden_states = tensor_parallel.checkpoint(
                        custom(l, l + 1),
                        False,
                        hidden_states,
                        attention_mask,
                        encoder_output,
                        enc_dec_attn_mask,
                        rotary_pos_emb,
                        self_attention_relative_position_bias,
                        cross_attention_relative_position_bias,
                    )
                else:
                    hidden_states = custom(l, l + 1)(
                        hidden_states,
                        attention_mask,
                        encoder_output,
                        enc_dec_attn_mask,
                        rotary_pos_emb,
                        self_attention_relative_position_bias,
                        cross_attention_relative_position_bias,
                    )
        else:
            raise ValueError("Invalid activation checkpoint method.")

        return hidden_states

    def set_input_tensor(self, input_tensor):
        """Set input tensor to be used instead of forward()'s input.

        When doing pipeline parallelism the input from the previous
        stage comes from communication, not from the input, so the
        model's forward_step_func won't have it. This function is thus
        used by internal code to bypass the input provided by the
        forward_step_func"""
        self.input_tensor = input_tensor

    def forward(
        self,
        hidden_states,
        attention_mask,
        layer_past=None,
        get_key_value=False,
        encoder_output=None,
        enc_dec_attn_mask=None,
        set_inference_key_value_memory=False,
        inference_max_sequence_len=None,
        rotary_pos_emb=None,  # list of positional embedding tensors, first one self attention, second one and third one are for cross attention (q, k)
        retrieved_emb=None,  # tensor of retrieved embedding of shape [b, k, r, n, d]
        self_attention_relative_position_bias=None,
        cross_attention_relative_position_bias=None,
    ):
        # Checks.
        if inference_max_sequence_len:
            assert self.activations_checkpoint_method is None, 'inference does not work with activation checkpointing'

        if layer_past is not None:
            assert get_key_value, 'for not None values in layer_past, ' 'expected get_key_value to be set'
        if get_key_value:
            assert self.activations_checkpoint_method is None, (
                'get_key_value does not work with ' 'activation checkpointing'
            )

        if not self.pre_process:
            # See set_input_tensor()
            hidden_states = self.input_tensor

        # TODO: @Yi Dong, what should this be?
        if retrieved_emb is not None:
            assert len(retrieved_emb.shape) == 5
            # this is retrieval decoder, need special transpose
            encoder_output = rearrange(retrieved_emb, 'b k r n d -> k r n b d').contiguous()

        """
        is_first_microbatch is an optimization parameter for transformer engine.
        It indicates if the current step in the forward pass is the first in a gradient accumulation cycle.
        If set, FP8 weights are cached and some minor optimizations are applied to fuse_wgrad_accumulation
        """
        from apex.transformer.pipeline_parallel.utils import _GLOBAL_NUM_MICROBATCHES_CALCULATOR

        num_micro_batches = getattr(_GLOBAL_NUM_MICROBATCHES_CALCULATOR, 'num_micro_batches', 1)

        if self.sequence_parallel:
            rng_context = tensor_parallel.random.get_cuda_rng_tracker().fork()
        else:
            rng_context = nullcontext()

        with rng_context:
            if self.activations_checkpoint_granularity == 'full':
                hidden_states = self._checkpointed_forward(
                    hidden_states,
                    attention_mask,
                    encoder_output,
                    enc_dec_attn_mask,
                    rotary_pos_emb,
                    self_attention_relative_position_bias,
                    cross_attention_relative_position_bias,
                )

            else:
                if get_key_value:
                    presents = []
<<<<<<< HEAD
                for index in range(self.num_layers):
                    layer = self._get_layer(index)
                    past = None

                    if layer_past is not None:
                        past = layer_past[index]

                    if self.transformer_engine:
                        # inference_params = {
                        #     'get_key_value': get_key_value,
                        #     'set_inference_key_value_memory': set_inference_key_value_memory,
                        #     'inference_max_sequence_len': inference_max_sequence_len,
                        # }
                        inference_params = None

                        # fp8_autocast will not do anything if fp8 isn't used
                        with fp8_autocast(
                            enabled=self.fp8,
                            fp8_recipe=self.fp8_recipe,
                            fp8_group=parallel_state.get_data_parallel_group(),
                        ):
=======
                
                # fp8_autocast will not do anything if TE or FP8 isn't used
                with fp8_autocast(
                    enabled=self.fp8,
                    fp8_recipe=self.fp8_recipe,
                    fp8_group=parallel_state.get_data_parallel_group(),
                ):
                    for index in range(self.num_layers):
                        layer = self._get_layer(index)
                        past = None

                        if layer_past is not None:
                            past = layer_past[index]

                        if self.transformer_engine:
                            # TODO: inference with TE
                            # inference_params = {
                            #     'get_key_value': get_key_value,
                            #     'set_inference_key_value_memory': set_inference_key_value_memory,
                            #     'inference_max_sequence_len': inference_max_sequence_len,
                            # }
                            inference_params = None

>>>>>>> 0c5d8bb7
                            hidden_states = layer(
                                hidden_states,
                                attention_mask,
                                encoder_output=encoder_output,
                                enc_dec_attn_mask=enc_dec_attn_mask,
                                inference_params=inference_params,
                                is_first_microbatch=self.is_first_microbatch,
                            )

                        else:
                            hidden_states = layer(
                                hidden_states,
                                attention_mask,
                                encoder_output=encoder_output,
                                enc_dec_attn_mask=enc_dec_attn_mask,
                                layer_past=past,
                                get_key_value=get_key_value,
                                set_inference_key_value_memory=set_inference_key_value_memory,
                                inference_max_sequence_len=inference_max_sequence_len,
                                rotary_pos_emb=rotary_pos_emb,
                                self_attention_relative_position_bias=self_attention_relative_position_bias,
                                cross_attention_relative_position_bias=cross_attention_relative_position_bias,
                            )

        # Skip counter update for eval and activation checkpointing
        if torch.is_grad_enabled() and self.training:
            self.microbatch_count += 1
            if self.microbatch_count % num_micro_batches == 0:
                self.microbatch_count = 0
                self.is_first_microbatch = True
            else:
                self.is_first_microbatch = False

        output = hidden_states

        # Final layer norm.
        if self.post_process:
            # only apply the final_layernorm for pre-ln
            if self.transformer_block_type != 'post_ln':
                output = self.final_layernorm(hidden_states)

        if get_key_value:
            output = [output, presents]

        return output<|MERGE_RESOLUTION|>--- conflicted
+++ resolved
@@ -2194,35 +2194,10 @@
             else:
                 if get_key_value:
                     presents = []
-<<<<<<< HEAD
-                for index in range(self.num_layers):
-                    layer = self._get_layer(index)
-                    past = None
-
-                    if layer_past is not None:
-                        past = layer_past[index]
-
-                    if self.transformer_engine:
-                        # inference_params = {
-                        #     'get_key_value': get_key_value,
-                        #     'set_inference_key_value_memory': set_inference_key_value_memory,
-                        #     'inference_max_sequence_len': inference_max_sequence_len,
-                        # }
-                        inference_params = None
-
-                        # fp8_autocast will not do anything if fp8 isn't used
-                        with fp8_autocast(
-                            enabled=self.fp8,
-                            fp8_recipe=self.fp8_recipe,
-                            fp8_group=parallel_state.get_data_parallel_group(),
-                        ):
-=======
-                
+
                 # fp8_autocast will not do anything if TE or FP8 isn't used
                 with fp8_autocast(
-                    enabled=self.fp8,
-                    fp8_recipe=self.fp8_recipe,
-                    fp8_group=parallel_state.get_data_parallel_group(),
+                    enabled=self.fp8, fp8_recipe=self.fp8_recipe, fp8_group=parallel_state.get_data_parallel_group(),
                 ):
                     for index in range(self.num_layers):
                         layer = self._get_layer(index)
@@ -2240,7 +2215,6 @@
                             # }
                             inference_params = None
 
->>>>>>> 0c5d8bb7
                             hidden_states = layer(
                                 hidden_states,
                                 attention_mask,
