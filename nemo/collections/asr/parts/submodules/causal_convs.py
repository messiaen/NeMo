# Copyright (c) 2022, NVIDIA CORPORATION.  All rights reserved.
#
# Licensed under the Apache License, Version 2.0 (the "License");
# you may not use this file except in compliance with the License.
# You may obtain a copy of the License at
#
#     http://www.apache.org/licenses/LICENSE-2.0
#
# Unless required by applicable law or agreed to in writing, software
# distributed under the License is distributed on an "AS IS" BASIS,
# WITHOUT WARRANTIES OR CONDITIONS OF ANY KIND, either express or implied.
# See the License for the specific language governing permissions and
# limitations under the License.

from typing import Union

import torch
import torch.nn.functional as F
from torch import nn

__all__ = ['CausalConv2D', 'CausalConv1D']


class CausalConv2D(nn.Conv2d):
    """
    A causal version of nn.Conv2d where each location in the 2D matrix would have no access to locations on its right or down
    All arguments are the same as nn.Conv2d except padding which should be set as None
    """

    def __init__(
        self,
        in_channels: int,
        out_channels: int,
        kernel_size: int,
        stride: int = 1,
        padding: Union[str, int] = 0,
        dilation: int = 1,
        groups: int = 1,
        bias: bool = True,
        padding_mode: str = 'zeros',
        device=None,
        dtype=None,
    ) -> None:
        if padding is not None:
            raise ValueError("Argument padding should be set to None for CausalConv2D.")
        self._left_padding = kernel_size - 1
        self._right_padding = stride - 1
        self._cache_id = None

        padding = 0
        super(CausalConv2D, self).__init__(
            in_channels,
            out_channels,
            kernel_size,
            stride,
            padding,
            dilation,
            groups,
            bias,
            padding_mode,
            device,
            dtype,
        )

    def forward(
        self, x,
    ):
        x = torch.constant_pad_nd(
            x, (self._left_padding, self._right_padding, self._left_padding, self._right_padding), 0
        )
        x = super().forward(x)
        return x


@torch.jit.script
def keep_in_cache_next(cache: torch.Tensor, cache_next: torch.Tensor, cache_keep_size: torch.Tensor, cache_id: int):
    # Current ONNX does not support a Tensor with a dimension of zero
    # Needed to use Torch script to skip this part when this case happens
    if cache_keep_size < cache_next.size(-1):
        # raise Exception("cache_keep_size < cache_next.size(-1)")
        cache_next[cache_id, :, :, :-cache_keep_size] = cache[cache_id, :, :, cache_keep_size:]
    return cache_next


@torch.jit.script
def update_cache_next(
    input_x: torch.Tensor, cache: torch.Tensor, cache_next: torch.Tensor, cache_drop_size: int, cache_id: int
):
    input_x_size = max(input_x.size(-1) - cache_drop_size, 1)
    input_x_kept = input_x[:, :, :input_x_size]
    cache_keep_size = cache_next.size(-1)
    cache_keep_size = min(input_x_size, cache_keep_size)
    cache_next[cache_id, :, :, :-cache_keep_size] = cache[cache_id, :, :, cache_keep_size:]
    cache_next[cache_id, :, :, -cache_keep_size:] = input_x_kept[:, :, -cache_keep_size:]
    return cache_next


class CausalConv1D(nn.Conv1d):
    """
    A causal version of nn.Conv1d where each step would have limited access to locations on its right or left
    All arguments are the same as nn.Conv1d except padding.

    If padding is set None, then paddings are set automatically to make it a causal convolution where each location would not see any steps on its right.

    If padding is set as a list (size of 2), then padding[0] would be used as left padding and padding[1] as right padding.
    It would make it possible to control the number of steps to be accessible on the right and left.
    This mode is not supported when stride > 1. padding[0]+padding[1] should be equal to (kernel_size - 1).
    """

    def __init__(
        self,
        in_channels: int,
        out_channels: int,
        kernel_size: int,
        stride: int = 1,
        padding: Union[str, int] = 0,
        dilation: int = 1,
        groups: int = 1,
        bias: bool = True,
        padding_mode: str = 'zeros',
        device=None,
        dtype=None,
    ) -> None:
        self.cache_drop_size = None
        if padding is None:
            self._left_padding = kernel_size - 1
            self._right_padding = stride - 1
        else:
            if stride != 1 and padding != kernel_size - 1:
                raise ValueError("No striding allowed for non-symmetric convolutions!")
            if isinstance(padding, int):
                self._left_padding = padding
                self._right_padding = padding
            elif isinstance(padding, list) and len(padding) == 2 and padding[0] + padding[1] == kernel_size - 1:
                self._left_padding = padding[0]
                self._right_padding = padding[1]
            else:
                raise ValueError(f"Invalid padding param: {padding}!")

        self._max_cache_len = self._left_padding
        self._cache_id = None

        super(CausalConv1D, self).__init__(
            in_channels=in_channels,
            out_channels=out_channels,
            kernel_size=kernel_size,
            stride=stride,
            padding=0,
            dilation=dilation,
            groups=groups,
            bias=bias,
            padding_mode=padding_mode,
            device=device,
            dtype=dtype,
        )

<<<<<<< HEAD
    def update_cache(self, x, cache, cache_next):
=======
    def update_cache(self, x, cache=None, cache_next=None):
>>>>>>> 4da07ed3
        # print("cache", cache.size())
        # print("cache_next", cache_next.size())
        # print("x", x.size())
        if cache is None:
            x = torch.constant_pad_nd(x, (self._left_padding, self._right_padding), 0)
        else:
            input_x = x
            needed_cache = cache[self._cache_id, :, :, -self._max_cache_len :]
            # print("needed_cache", needed_cache.size())
            x = torch.constant_pad_nd(x, (0, self._right_padding), 0)
            # print("x post pad", x.size(), F.pad(x, (0, self._right_padding)).size())
            x = torch.cat((needed_cache, x), dim=-1)

<<<<<<< HEAD
            if cache_next is not None:
                cache_next = update_cache_next(input_x, cache, cache_next, self.cache_drop_size, self._cache_id)
=======
        if cache_next is not None:
            input_x_size = torch.tensor(
                input_x.size(-1) - self.cache_drop_size, dtype=torch.int64, device=input_x.device
            )
            input_x_size = input_x_size.clamp(min=1, max=input_x.size(-1))
            input_x_kept = input_x[:, :, :input_x_size]

            cache_keep_size = torch.tensor(
                input_x.size(-1) - self.cache_drop_size, dtype=torch.int64, device=input_x.device
            )
            cache_keep_size = cache_keep_size.clamp(min=1, max=cache_next.size(-1))
            # keep_in_cache_next(
            #    cache=cache, cache_next=cache_next, cache_keep_size=cache_keep_size, cache_id=self._cache_id
            # )
            # if cache_keep_size >= cache_next.size(-1):
            #    raise Exception("!!!")
            cache_next[self._cache_id, :, :, :-cache_keep_size] = cache[self._cache_id, :, :, cache_keep_size:]
            cache_next[self._cache_id, :, :, -cache_keep_size:] = input_x_kept[:, :, -cache_keep_size:]
>>>>>>> 4da07ed3
        return x

    def forward(self, x, cache=None, cache_next=None):
        x = self.update_cache(x=x, cache=cache, cache_next=cache_next)
        x = super().forward(x)
        return x<|MERGE_RESOLUTION|>--- conflicted
+++ resolved
@@ -154,11 +154,7 @@
             dtype=dtype,
         )
 
-<<<<<<< HEAD
-    def update_cache(self, x, cache, cache_next):
-=======
     def update_cache(self, x, cache=None, cache_next=None):
->>>>>>> 4da07ed3
         # print("cache", cache.size())
         # print("cache_next", cache_next.size())
         # print("x", x.size())
@@ -171,30 +167,8 @@
             x = torch.constant_pad_nd(x, (0, self._right_padding), 0)
             # print("x post pad", x.size(), F.pad(x, (0, self._right_padding)).size())
             x = torch.cat((needed_cache, x), dim=-1)
-
-<<<<<<< HEAD
             if cache_next is not None:
                 cache_next = update_cache_next(input_x, cache, cache_next, self.cache_drop_size, self._cache_id)
-=======
-        if cache_next is not None:
-            input_x_size = torch.tensor(
-                input_x.size(-1) - self.cache_drop_size, dtype=torch.int64, device=input_x.device
-            )
-            input_x_size = input_x_size.clamp(min=1, max=input_x.size(-1))
-            input_x_kept = input_x[:, :, :input_x_size]
-
-            cache_keep_size = torch.tensor(
-                input_x.size(-1) - self.cache_drop_size, dtype=torch.int64, device=input_x.device
-            )
-            cache_keep_size = cache_keep_size.clamp(min=1, max=cache_next.size(-1))
-            # keep_in_cache_next(
-            #    cache=cache, cache_next=cache_next, cache_keep_size=cache_keep_size, cache_id=self._cache_id
-            # )
-            # if cache_keep_size >= cache_next.size(-1):
-            #    raise Exception("!!!")
-            cache_next[self._cache_id, :, :, :-cache_keep_size] = cache[self._cache_id, :, :, cache_keep_size:]
-            cache_next[self._cache_id, :, :, -cache_keep_size:] = input_x_kept[:, :, -cache_keep_size:]
->>>>>>> 4da07ed3
         return x
 
     def forward(self, x, cache=None, cache_next=None):
