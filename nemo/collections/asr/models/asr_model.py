--- conflicted
+++ resolved
@@ -202,15 +202,11 @@
                 encoder_output = self.input_module(audio_signal=input, length=length)
             else:
                 encoder_output = self.input_module(
-<<<<<<< HEAD
-                    input, length, cache_last_channel, cache_last_time, cache_last_channel_len
-=======
                     audio_signal=input,
                     length=length,
                     cache_last_channel=cache_last_channel,
                     cache_last_time=cache_last_time,
                     cache_last_channel_len=cache_last_channel_len,
->>>>>>> 5bafb0df
                 )
         if isinstance(encoder_output, tuple):
             decoder_input = encoder_output[0]
