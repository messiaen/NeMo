defaults:
  - .@model.encoder: megatron_model_base_config
  - .@model.decoder: megatron_model_base_config

name: megatron_t5
restore_from_path: null # used when starting from a .nemo file

trainer:
  devices: 1
  num_nodes: 1
  accelerator: gpu
  precision: 16
  logger: False # logger provided by exp_manager
  enable_checkpointing: False
  replace_sampler_ddp: False
  max_epochs: 1000 # PTL default. In practice, max_steps will be reached first. 
  max_steps: 100000 # consumed_samples = global_step * micro_batch_size * data_parallel_size * accumulate_grad_batches
  log_every_n_steps: 10
  val_check_interval: 100
  limit_val_batches: 50
  limit_test_batches: 500
  accumulate_grad_batches: 1
  gradient_clip_val: 1.0
  benchmark: False

exp_manager:
  explicit_log_dir: null
  exp_dir: null
  name: ${name}
  create_wandb_logger: False
  wandb_logger_kwargs:
    project: null
    name: null
  resume_if_exists: True
  resume_ignore_no_checkpoint: True
  create_checkpoint_callback: True
  checkpoint_callback_params:
    monitor: val_loss
    save_top_k: 10
    mode: min
    always_save_nemo: False # saves nemo file during validation, not implemented for model parallel
    filename: '${name}--{val_loss:.2f}-{step}-{consumed_samples}'
    model_parallel_size: ${multiply:${model.tensor_model_parallel_size}, ${model.pipeline_model_parallel_size}}

model:
  # model parallelism 
  micro_batch_size: 4
  global_batch_size: 8 # will use more micro batches to reach global batch size
  tensor_model_parallel_size: 1
  pipeline_model_parallel_size: 1
  resume_from_checkpoint: null # manually set the checkpoint file to load from
  pipeline_model_parallel_split_rank: 0 # rank at which decoder starts.

  # model architecture
  make_vocab_size_divisible_by: 128 # Pad the vocab size to be divisible by this value for computation efficiency.

  megatron_amp_O2: False # use AMP with O2 style mixed precision instead of native amp on-the-fly weight autocasting.
  grad_allreduce_chunk_size_mb: 125
  grad_div_ar_fusion: True # Fuse grad division into torch.distributed.all_reduce
  gradient_as_bucket_view: True # Allocate gradients in a contiguous bucket to save memory (less fragmentation and buffer memory)

  seq_length: 512
  max_position_embeddings: ${.seq_length}
<<<<<<< HEAD
  num_layers: 12 # For perceiver models, this is the number of cross-attention blocks. Each layer has 1 cross-attention and "num_self_attention_per_cross_attention" self-attention layers.
  hidden_size: 768
  ffn_hidden_size: 3072 # Transformer FFN hidden size. Usually 4 * hidden_size.
  num_attention_heads: 12
  init_method_std: 0.02 # Standard deviation of the zero mean normal distribution used for weight initialization.')
  hidden_dropout: 0.1 # Dropout probability for hidden state transformer.
  attention_dropout: 0.1 # Dropout probability in the attention layer.
  position_embedding_type: 'learned_absolute' # Position embedding type. Options ['learned_absolute', 'relative']
  relative_attention_num_buckets: 32 # Relative position number of buckets for computing the bias
  relative_attention_max_distance: 128 # max_distance to keep relative distance in the attention_num_buckets.
  relative_position_bias_self_attention_only: True # Whether to only use relative position bias for self attention only.
  kv_channels: null # Projection weights dimension in multi-head attention. Set to hidden_size // num_attention_heads if null
  apply_query_key_layer_scaling: True # scale Q * K^T by 1 / layer-number.
  layernorm_epsilon: 1e-5
  persist_layer_norm: True # Use of persistent fused layer norm kernel.
  gradient_as_bucket_view: True # Allocate gradients in a contiguous bucket to save memory (less fragmentation and buffer memory)
  bias_activation_fusion: True # Use a kernel that fuses the bias addition from weight matrices with the subsequent activation function.
  grad_div_ar_fusion: True # Fuse grad division into torch.distributed.all_reduce
  masked_softmax_fusion: True # Use a kernel that fuses the attention softmax with it's mask.
  bias_dropout_add_fusion: True # Use a kernel that fuses the bias addition, dropout and residual connection addition.
  bias: True # Whether to use bias terms in all weight matrices.
  normalization: 'layernorm' # Normalization layer to use. Options are 'layernorm', 'rmsnorm'
  encoder_arch: 'transformer' # Options: ['transformer', 'perceiver']
  decoder_arch: 'transformer' # Options: ['transformer']
  activation: 'gelu' # Options ['gelu', 'geglu', 'swiglu', 'reglu']
  headscale: False # Whether to learn extra parameters that scale the output of the each self-attention head.
  transformer_block_type: 'pre_ln' # Options ['pre_ln', 'post_ln', 'normformer']
  hidden_steps: 32 # Number of latent vectors to use for pereceiver encoders
  num_self_attention_per_cross_attention: 1 # Number of self-attention layers for every cross-attention layer.
=======
>>>>>>> 987674e2

  tokenizer:
    library: 'megatron'
    type: 'BertWordPieceCase'
    model: null
    vocab_file: null
    merge_file: null
    num_sentinel_tokens: 100
    sentencepiece_legacy: True # Legacy=True allows you to add special tokens to sentencepiece tokenizers.

  # weight init
  embedding_init_method_std: 0.02 # Standard deviation of the zero mean normal distribution used for weight initialization.')

  # embedding dropout
  embedding_dropout: 0.1

  # embedding sharing
  share_token_embeddings: True # If True share encoder/decoder embeddings
  share_decoder_tokens_head_embeddings: True # If True share decoder embeddings and decoder projection to logits

  # precision
  native_amp_init_scale: 4294967296 # 2 ** 32
  native_amp_growth_interval: 1000
  fp16_lm_cross_entropy: False # Move the cross entropy unreduced loss calculation for lm head to fp16

  # miscellaneous
  seed: 1234
  use_cpu_initialization: False # Init weights on the CPU (slow for large models)
  apex_transformer_log_level: 30 # Python logging level displays logs with severity greater than or equal to this

  data:
    # Path to data must be specified by the user.
    # can override from the CLI: "model.data.data_prefix=[.5,/raid/data/pile/my-t5_00_text_document,.5,/raid/data/pile/my-t5_01_text_document]",
    # Or see example below:
    # data_prefix: 
    #   - .5
    #   - /raid/data/pile/my-t5_00_text_document
    #   - .5
    #   - /raid/data/pile/my-t5_01_text_document
    data_prefix: ???
    index_mapping_dir: null # path to save index mapping .npy files, by default will save in the same location as data_prefix
    data_impl: mmap # mmap, retmmap, text_mmap, csv_mmap
    # data_impl_kwargs: # currently used only for text_mmap, csv_mmap (should be data_impl dependant)
    #     # defaults for text_memmap
    #     newline_int: 10 # byte-value of newline (Use ord('\n') to get value)
    #     header_lines: 0 # skip first N header lines
    #     workers: null # number of workers when creating missing index files (null defaults to cpu_num // 2)
    #     sort_dataset_paths: False # if True datasets will be sorted by name
    #     # defaults for csv_memmap
    #     newline_int: 10 # byte-value of newline
    #     header_lines: 1 # skip first N header lines
    #     workers: null # number of workers when creating missing index files (null defaults to cpu_num // 2)
    #     sort_dataset_paths: False # if True datasets will be sorted by name
    #     data_col: 1 # column to use for data
    #     data_sep: ',' # string to split text into columns
    splits_string: 949,45,5
    seq_length: ${model.seq_length}
    seq_length_dec: 128
    skip_warmup: True
    num_workers: 0
    dataloader_type: single # cyclic
    masked_lm_prob: 0.15
    dataset_type: 't5'
    short_seq_prob: 0.0
    max_ngram_size: 10
    mean_ngram_size: null
    geometric_dist: True
    permutation: False
    whole_word_masking: True
    favor_longer_ngrams: False
    respect_document_boundaries: True # If true, a single training exampl cannot cross document boundaries, increasing the fraction of <pad> tokens within a batch.

  optim:
    name: fused_adam
    lr: 0.0001
    betas:
      - 0.9
      - 0.999
    eps: 1e-8
    weight_decay: 0.01
    sched:
      name: WarmupAnnealing
      min_lr: 0.00001
      last_epoch: -1
      warmup_ratio: 0.01<|MERGE_RESOLUTION|>--- conflicted
+++ resolved
@@ -61,38 +61,6 @@
 
   seq_length: 512
   max_position_embeddings: ${.seq_length}
-<<<<<<< HEAD
-  num_layers: 12 # For perceiver models, this is the number of cross-attention blocks. Each layer has 1 cross-attention and "num_self_attention_per_cross_attention" self-attention layers.
-  hidden_size: 768
-  ffn_hidden_size: 3072 # Transformer FFN hidden size. Usually 4 * hidden_size.
-  num_attention_heads: 12
-  init_method_std: 0.02 # Standard deviation of the zero mean normal distribution used for weight initialization.')
-  hidden_dropout: 0.1 # Dropout probability for hidden state transformer.
-  attention_dropout: 0.1 # Dropout probability in the attention layer.
-  position_embedding_type: 'learned_absolute' # Position embedding type. Options ['learned_absolute', 'relative']
-  relative_attention_num_buckets: 32 # Relative position number of buckets for computing the bias
-  relative_attention_max_distance: 128 # max_distance to keep relative distance in the attention_num_buckets.
-  relative_position_bias_self_attention_only: True # Whether to only use relative position bias for self attention only.
-  kv_channels: null # Projection weights dimension in multi-head attention. Set to hidden_size // num_attention_heads if null
-  apply_query_key_layer_scaling: True # scale Q * K^T by 1 / layer-number.
-  layernorm_epsilon: 1e-5
-  persist_layer_norm: True # Use of persistent fused layer norm kernel.
-  gradient_as_bucket_view: True # Allocate gradients in a contiguous bucket to save memory (less fragmentation and buffer memory)
-  bias_activation_fusion: True # Use a kernel that fuses the bias addition from weight matrices with the subsequent activation function.
-  grad_div_ar_fusion: True # Fuse grad division into torch.distributed.all_reduce
-  masked_softmax_fusion: True # Use a kernel that fuses the attention softmax with it's mask.
-  bias_dropout_add_fusion: True # Use a kernel that fuses the bias addition, dropout and residual connection addition.
-  bias: True # Whether to use bias terms in all weight matrices.
-  normalization: 'layernorm' # Normalization layer to use. Options are 'layernorm', 'rmsnorm'
-  encoder_arch: 'transformer' # Options: ['transformer', 'perceiver']
-  decoder_arch: 'transformer' # Options: ['transformer']
-  activation: 'gelu' # Options ['gelu', 'geglu', 'swiglu', 'reglu']
-  headscale: False # Whether to learn extra parameters that scale the output of the each self-attention head.
-  transformer_block_type: 'pre_ln' # Options ['pre_ln', 'post_ln', 'normformer']
-  hidden_steps: 32 # Number of latent vectors to use for pereceiver encoders
-  num_self_attention_per_cross_attention: 1 # Number of self-attention layers for every cross-attention layer.
-=======
->>>>>>> 987674e2
 
   tokenizer:
     library: 'megatron'
